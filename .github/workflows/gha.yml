--- conflicted
+++ resolved
@@ -19,18 +19,11 @@
     name: Linux
     runs-on: ubuntu-latest
     env:
-<<<<<<< HEAD
       # use org's Private Access Token to log in to GitHub Container Registry
       CONTAINER_REG_USER:   ${{ secrets.GH_CR_USER }}
       CONTAINER_REG_PASS:   ${{ secrets.GH_CR_PAT }}
       FORCE_IMAGE_ACTION:   ${{ secrets.FORCE_IMAGE_ACTION }}
       WORKDIR:         utils/docker
-=======
-      DOCKERHUB_USER:          ${{ secrets.DOCKERHUB_USER }}
-      DOCKERHUB_PASSWORD:      ${{ secrets.DOCKERHUB_PASSWORD }}
-      HOST_WORKDIR:   /home/runner/work/libpmemobj-cpp/libpmemobj-cpp
-      WORKDIR:        utils/docker
->>>>>>> 00fdd0b0
     strategy:
       matrix:
         CONFIG: ["TYPE=debug OS=fedora OS_VER=32 PUSH_IMAGE=1",
@@ -123,10 +116,6 @@
       PMDK_VERSION: "1.9"
       CMAKE_TOOLCHAIN_FILE: "C:\\vcpkg\\scripts\\buildsystems\\vcpkg.cmake"
       CMAKE_INSTALL_PREFIX: "C:\\install\\libpmemobj-cpp"
-<<<<<<< HEAD
-      MSBUILD:  "C:\\Program Files (x86)\\Microsoft Visual Studio\\2019\\Enterprise\\MSBuild\\Current\\Bin"
-=======
->>>>>>> 00fdd0b0
     strategy:
       matrix:
         CONFIG: [Debug, Release]
