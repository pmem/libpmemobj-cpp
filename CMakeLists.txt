--- conflicted
+++ resolved
@@ -71,12 +71,8 @@
 
 option(COVERAGE "run coverage test" OFF)
 option(DEVELOPER_MODE "enable developer checks" OFF)
-<<<<<<< HEAD
 option(CHECK_CPP_STYLE "check code style of C++ sources" OFF)
 option(TRACE_TESTS "more verbose test outputs" OFF)
-=======
-
->>>>>>> c9698809
 option(USE_ASAN "enable AddressSanitizer (debugging)" OFF)
 option(USE_UBSAN "enable UndefinedBehaviorSanitizer (debugging)" OFF)
 
