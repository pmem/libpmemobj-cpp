--- conflicted
+++ resolved
@@ -1,5 +1,4 @@
-<<<<<<< HEAD
-XXX Igor Chorążewicz <igor.chorazewicz@intel.com>
+XXX XXX XXX Igor Chorążewicz <igor.chorazewicz@intel.com>
 
 	* Version 1.13
 
@@ -13,7 +12,7 @@
 	- Switched default CMake's build type from "Debug" to "RelWithDebInfo"
 		it's relevant for a GitHub users (who may e.g. run some benchmarks)
 	-
-=======
+
 Tue Jul 06 2021 Łukasz Stolarczuk <lukasz.stolarczuk@intel.com>
 
 	* Version 1.6.1
@@ -44,7 +43,6 @@
 	- throw an exception when pmemobj_mutex_unlock fail
 	- fix crash when a previous transaction failed to start because of
 		already taken lock.
->>>>>>> 7bbe1d14
 
 Mon Feb 15 2021 Igor Chorążewicz <igor.chorazewicz@intel.com>
 
