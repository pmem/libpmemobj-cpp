# libpmemobj-cpp

[![Build status](https://github.com/pmem/libpmemobj-cpp/workflows/CPP/badge.svg)](https://github.com/pmem/libpmemobj-cpp/actions)
[![libpmemobj-cpp version](https://img.shields.io/github/tag/pmem/libpmemobj-cpp.svg)](https://github.com/pmem/libpmemobj-cpp/releases/latest)
[![Coverity Scan Build Status](https://scan.coverity.com/projects/15911/badge.svg)](https://scan.coverity.com/projects/pmem-libpmemobj-cpp)
[![Coverage Status](https://codecov.io/github/pmem/libpmemobj-cpp/coverage.svg?branch=master)](https://codecov.io/gh/pmem/libpmemobj-cpp/branch/master)
[![Packaging status](https://repology.org/badge/tiny-repos/libpmemobj-cpp.svg)](https://repology.org/project/libpmemobj-cpp/versions)

**libpmemobj-cpp** is a C++ binding for **libpmemobj** (a library which is a part of [PMDK collection](https://github.com/pmem/pmdk)).
More implementation details can be found in [include/libpmemobj++/README.md](include/libpmemobj++/README.md).

Latest releases can be found on the ["releases" tab](https://github.com/pmem/libpmemobj-cpp/releases).
Up-to-date support/maintenance status of branches/releases is available on [pmem.io](https://pmem.io/libpmemobj-cpp).

## Compatibility note
In libpmemobj 1.12 we introduced a new transaction handler type: [pmem::obj::flat_transaction](https://pmem.io/libpmemobj-cpp/master/doxygen/classpmem_1_1obj_1_1flat__transaction.html).
By defining LIBPMEMOBJ_CPP_USE_FLAT_TRANSACTION you can make pmem::obj::transaction to be an alias to pmem::obj::flat_transaction.
In 1.12 we have also changed the default behavior of containers' transactional methods. Now, in case of any failure within such method,
the outer transaction (if any) will not be immediately aborted. Instead, an exception will be thrown, which will lead to transaction abort
only if it's not caught before the outer tx scope ends. To change the behavior to the old one, you can set LIBPMEMOBJ_CPP_FLAT_TX_USE_FAILURE_RETURN macro to 0.
Be aware that the old behavior can lead to segfaults in some cases (see tx_nested_struct_example in this [file](examples/transaction/transaction.cpp)).

## Table of contents
1. [Pre-built packages](#pre-built-packages)
	- [Windows](#windows)
	- [Ubuntu/Debian](#ubuntudebian)
	- [Fedora/RHEL](#fedorarhel)
2. [Dependencies](#dependencies)
3. [Linux build](#linux-build)
	- [Standard compilation](#standard-compilation)
	- [Developer compilation](#developer-compilation)
	- [Distribution package build](#distribution-package-build)
	- [Compilation with Valgrind instrumentation](#compilation-with-valgrind-instrumentation)
4. [Windows build](#windows-build)
	- [Install prerequisites via vcpkg](#install-prerequisites-via-vcpkg)
	- [Compilation with Visual Studio 2015](#compilation-with-visual-studio-2015)
	- [Compilation with Visual Studio 2017 or above](#compilation-with-visual-studio-2017-or-above)
5. [Extra CMake compilation flags](#extra-cmake-compilation-flags)
6. [Contact us](#contact-us)

## Pre-built packages
The best way to install stable releases, tested on specific OS, is to use package manager.

### Windows
The recommended and the easiest way to install **libpmemobj-cpp** on Windows is to use Microsoft's vcpkg. Vcpkg is an open source tool and ecosystem created for library management.
For more information about vcpkg please see [vcpkg repository](https://github.com/microsoft/vcpkg#quick-start-windows).
```ps
.\vcpkg.exe install libpmemobj-cpp:x64-windows
```

### Ubuntu/Debian
For installation on Debian-related distros please execute following commands:
```
# apt install libpmemobj-cpp-dev
```

### Fedora/RHEL
To install **libpmemobj-cpp** on Fedora or RedHat execute:
```
# dnf install libpmemobj++-devel
```

## Dependencies
You will need the following packages for compilation:

- **cmake** >= 3.3
- **libpmemobj-dev(el)** >= 1.9 (https://pmem.io/pmdk/)
- compiler with C++11 support
	- **gcc** >= 4.8.1<sup> 1</sup>
	- **clang** >= 3.3
	- **msbuild** >= 14<sup> 2</sup>
- for testing and development:
<<<<<<< HEAD
	- **valgrind-devel** (at best with [pmemcheck support](https://github.com/pmem/valgrind))
	- **clang-format** 9.0
	- **perl**
- for Windows compilation:
	- [**vcpkg**](https://github.com/microsoft/vcpkg#quick-start-windows)
=======
	- valgrind-devel (at best with [pmemcheck support](https://github.com/pmem/valgrind))
	- clang format 9.0
	- perl
	- libatomic
>>>>>>> 86472126

 ><sup>1</sup> C++11 is supported in GCC since version 4.8.1, but it does not support expanding variadic template variables in lambda expressions, which is required to build persistent containers and is possible with GCC >= 4.9.0. If you want to build libpmemobj-cpp without testing containers, use flag TEST_XXX=OFF (separate flag for each container).

 ><sup>2</sup> **radix_tree** is supported on Windows with MSBuild >=15 (Visual Studio at least 2017 is needed). Testing radix_tree can be disabled via CMake option (use -DTEST_RADIX_TREE=OFF).

## Linux build
### Standard compilation
```
$ mkdir build
$ cd build
$ cmake .. [-DCMAKE_INSTALL_PREFIX=<path_to_installation_dir>]
$ make
# make install
```

### Developer compilation
```sh
$ mkdir build
$ cd build
$ cmake .. -DCMAKE_BUILD_TYPE=Debug -DDEVELOPER_MODE=1 -DCHECK_CPP_STYLE=1
$ make
$ ctest --output-on-failure
```

### Distribution package build
```sh
$ mkdir build
$ cd build
$ cmake .. -DCPACK_GENERATOR="$GEN" -DCMAKE_INSTALL_PREFIX=/usr
$ make package
```

$GEN is type of package generator and can be RPM or DEB

CMAKE_INSTALL_PREFIX must be set to a destination were packages will be installed

### Compilation with Valgrind instrumentation

In order to build your application with libpmemobj-cpp and
[pmemcheck](https://github.com/pmem/valgrind) / memcheck / helgrind / drd,
Valgrind instrumentation must be enabled during compilation by adding flags:
- LIBPMEMOBJ_CPP_VG_PMEMCHECK_ENABLED=1 for pmemcheck instrumentation
- LIBPMEMOBJ_CPP_VG_MEMCHECK_ENABLED=1 for memcheck instrumentation
- LIBPMEMOBJ_CPP_VG_HELGRIND_ENABLED=1 for helgrind instrumentation
- LIBPMEMOBJ_CPP_VG_DRD_ENABLED=1 for drd instrumentation, or
- LIBPMEMOBJ_CPP_VG_ENABLED=1 for all Valgrind instrumentations (including pmemcheck).

If there are no memcheck / helgrind / drd / pmemcheck headers installed on your
system, build will fail.

## Windows build

### Install prerequisites via vcpkg
```ps
vcpkg install pmdk:x64-windows
vcpkg integrate install
```

### Compilation with Visual Studio 2015
```ps
cmake . -Bbuild -G "Visual Studio 14 2015 Win64"
        -DCMAKE_TOOLCHAIN_FILE="c:/tools/vcpkg/scripts/buildsystems/vcpkg.cmake"
        -DTEST_RADIX_TREE=OFF

msbuild build/ALL_BUILD.vcxproj /m
```
### Compilation with Visual Studio 2017 or above
```ps
cmake . -Bbuild -G "Visual Studio 15 2017" -A "x64"
		-DCMAKE_TOOLCHAIN_FILE="c:/tools/vcpkg/scripts/buildsystems/vcpkg.cmake"

msbuild build/ALL_BUILD.vcxproj /m
```

## Extra CMake compilation flags
For custom build you can use CMake flags to change build type, change C++ standard, enable/disable components or features for testing purposes.
To list all CMake flags use the following:
```sh
$ mkdir build
$ cd build
$ cmake ..
$ cmake -LH
```
or just use graphical CMake frontend like **cmake-qt-gui** or **cmake-curses-gui**.

## Contact us
For more information on this library, contact Igor Chorążewicz (igor.chorazewicz@intel.com),
Piotr Balcer (piotr.balcer@intel.com) or post on our **#pmem** Slack channel using
[this invite link](https://join.slack.com/t/pmem-io/shared_invite/enQtNzU4MzQ2Mzk3MDQwLWQ1YThmODVmMGFkZWI0YTdhODg4ODVhODdhYjg3NmE4N2ViZGI5NTRmZTBiNDYyOGJjYTIyNmZjYzQxODcwNDg) or [Google group](https://groups.google.com/group/pmem).<|MERGE_RESOLUTION|>--- conflicted
+++ resolved
@@ -70,18 +70,12 @@
 	- **clang** >= 3.3
 	- **msbuild** >= 14<sup> 2</sup>
 - for testing and development:
-<<<<<<< HEAD
 	- **valgrind-devel** (at best with [pmemcheck support](https://github.com/pmem/valgrind))
 	- **clang-format** 9.0
 	- **perl**
+	- **libatomic**
 - for Windows compilation:
 	- [**vcpkg**](https://github.com/microsoft/vcpkg#quick-start-windows)
-=======
-	- valgrind-devel (at best with [pmemcheck support](https://github.com/pmem/valgrind))
-	- clang format 9.0
-	- perl
-	- libatomic
->>>>>>> 86472126
 
  ><sup>1</sup> C++11 is supported in GCC since version 4.8.1, but it does not support expanding variadic template variables in lambda expressions, which is required to build persistent containers and is possible with GCC >= 4.9.0. If you want to build libpmemobj-cpp without testing containers, use flag TEST_XXX=OFF (separate flag for each container).
 
@@ -170,4 +164,5 @@
 ## Contact us
 For more information on this library, contact Igor Chorążewicz (igor.chorazewicz@intel.com),
 Piotr Balcer (piotr.balcer@intel.com) or post on our **#pmem** Slack channel using
-[this invite link](https://join.slack.com/t/pmem-io/shared_invite/enQtNzU4MzQ2Mzk3MDQwLWQ1YThmODVmMGFkZWI0YTdhODg4ODVhODdhYjg3NmE4N2ViZGI5NTRmZTBiNDYyOGJjYTIyNmZjYzQxODcwNDg) or [Google group](https://groups.google.com/group/pmem).+[this invite link](https://join.slack.com/t/pmem-io/shared_invite/enQtNzU4MzQ2Mzk3MDQwLWQ1YThmODVmMGFkZWI0YTdhODg4ODVhODdhYjg3NmE4N2ViZGI5NTRmZTBiNDYyOGJjYTIyNmZjYzQxODcwNDg)
+or [Google group](https://groups.google.com/group/pmem).