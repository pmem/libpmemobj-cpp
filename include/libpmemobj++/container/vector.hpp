/*
<<<<<<< HEAD
 * Copyright 2018-2020, Intel Corporation
=======
 * Copyright 2018-2021, Intel Corporation
>>>>>>> 31b402d6
 *
 * Redistribution and use in source and binary forms, with or without
 * modification, are permitted provided that the following conditions
 * are met:
 *
 *     * Redistributions of source code must retain the above copyright
 *       notice, this list of conditions and the following disclaimer.
 *
 *     * Redistributions in binary form must reproduce the above copyright
 *       notice, this list of conditions and the following disclaimer in
 *       the documentation and/or other materials provided with the
 *       distribution.
 *
 *     * Neither the name of the copyright holder nor the names of its
 *       contributors may be used to endorse or promote products derived
 *       from this software without specific prior written permission.
 *
 * THIS SOFTWARE IS PROVIDED BY THE COPYRIGHT HOLDERS AND CONTRIBUTORS
 * "AS IS" AND ANY EXPRESS OR IMPLIED WARRANTIES, INCLUDING, BUT NOT
 * LIMITED TO, THE IMPLIED WARRANTIES OF MERCHANTABILITY AND FITNESS FOR
 * A PARTICULAR PURPOSE ARE DISCLAIMED. IN NO EVENT SHALL THE COPYRIGHT
 * OWNER OR CONTRIBUTORS BE LIABLE FOR ANY DIRECT, INDIRECT, INCIDENTAL,
 * SPECIAL, EXEMPLARY, OR CONSEQUENTIAL DAMAGES (INCLUDING, BUT NOT
 * LIMITED TO, PROCUREMENT OF SUBSTITUTE GOODS OR SERVICES; LOSS OF USE,
 * DATA, OR PROFITS; OR BUSINESS INTERRUPTION) HOWEVER CAUSED AND ON ANY
 * THEORY OF LIABILITY, WHETHER IN CONTRACT, STRICT LIABILITY, OR TORT
 * (INCLUDING NEGLIGENCE OR OTHERWISE) ARISING IN ANY WAY OUT OF THE USE
 * OF THIS SOFTWARE, EVEN IF ADVISED OF THE POSSIBILITY OF SUCH DAMAGE.
 */

/**
 * @file
 * Vector container with std::vector compatible interface.
 */

#ifndef LIBPMEMOBJ_CPP_VECTOR_HPP
#define LIBPMEMOBJ_CPP_VECTOR_HPP

#include <libpmemobj++/container/detail/contiguous_iterator.hpp>
#include <libpmemobj++/detail/common.hpp>
#include <libpmemobj++/detail/iterator_traits.hpp>
#include <libpmemobj++/detail/life.hpp>
#include <libpmemobj++/detail/temp_value.hpp>
#include <libpmemobj++/make_persistent.hpp>
#include <libpmemobj++/persistent_ptr.hpp>
#include <libpmemobj++/pext.hpp>
#include <libpmemobj++/slice.hpp>
#include <libpmemobj++/transaction.hpp>
#include <libpmemobj/base.h>

#include <algorithm>
#include <cassert>
#include <utility>
#include <vector>

namespace pmem
{

namespace obj
{

/**
 * pmem::obj::vector - persistent container with std::vector compatible
 * interface.
 */
template <typename T>
class vector {
public:
	/* Member types */
	using value_type = T;
	using size_type = std::size_t;
	using difference_type = std::ptrdiff_t;
	using reference = value_type &;
	using const_reference = const value_type &;
	using pointer = value_type *;
	using const_pointer = const value_type *;
	using iterator = pmem::detail::basic_contiguous_iterator<T>;
	using const_iterator = const_pointer;
	using reverse_iterator = std::reverse_iterator<iterator>;
	using const_reverse_iterator = std::reverse_iterator<const_iterator>;
	using range_snapshotting_iterator =
		pmem::detail::range_snapshotting_iterator<T>;
	/* func argument type definition for 'for_each_ptr' method */
	using for_each_ptr_function =
		std::function<void(persistent_ptr_base &)>;

	/* Constructors */
	vector();
	vector(size_type count, const value_type &value);
	explicit vector(size_type count);
	template <typename InputIt,
		  typename std::enable_if<
			  detail::is_input_iterator<InputIt>::value,
			  InputIt>::type * = nullptr>
	vector(InputIt first, InputIt last);
	vector(const vector &other);
	vector(vector &&other);
	vector(std::initializer_list<T> init);
	vector(const std::vector<T> &other);

	/* Assign operators */
	vector &operator=(const vector &other);
	vector &operator=(vector &&other);
	vector &operator=(std::initializer_list<T> ilist);
	vector &operator=(const std::vector<T> &other);

	/* Assign methods */
	void assign(size_type count, const T &value);
	template <typename InputIt,
		  typename std::enable_if<
			  detail::is_input_iterator<InputIt>::value,
			  InputIt>::type * = nullptr>
	void assign(InputIt first, InputIt last);
	void assign(std::initializer_list<T> ilist);
	void assign(const vector &other);
	void assign(vector &&other);
	void assign(const std::vector<T> &other);

	/* Destructor */
	~vector();

	/* Element access */
	reference at(size_type n);
	const_reference at(size_type n) const;
	const_reference const_at(size_type n) const;
	reference operator[](size_type n);
	const_reference operator[](size_type n) const;
	reference front();
	const_reference front() const;
	const_reference cfront() const;
	reference back();
	const_reference back() const;
	const_reference cback() const;
	value_type *data();
	const value_type *data() const noexcept;
	const value_type *cdata() const noexcept;

	/* Iterators */
	iterator begin();
	const_iterator begin() const noexcept;
	const_iterator cbegin() const noexcept;
	iterator end();
	const_iterator end() const noexcept;
	const_iterator cend() const noexcept;
	reverse_iterator rbegin();
	const_reverse_iterator rbegin() const noexcept;
	const_reverse_iterator crbegin() const noexcept;
	reverse_iterator rend();
	const_reverse_iterator rend() const noexcept;
	const_reverse_iterator crend() const noexcept;

	/* Range */
	slice<pointer> range(size_type start, size_type n);
	slice<range_snapshotting_iterator> range(size_type start, size_type n,
						 size_type snapshot_size);
	slice<const_iterator> range(size_type start, size_type n) const;
	slice<const_iterator> crange(size_type start, size_type n) const;
	void for_each_ptr(for_each_ptr_function func);

	/* Capacity */
	constexpr bool empty() const noexcept;
	size_type size() const noexcept;
	constexpr size_type max_size() const noexcept;
	void reserve(size_type capacity_new);
	size_type capacity() const noexcept;
	void shrink_to_fit();

	/* Modifiers */
	void clear();
	void free_data();
	iterator insert(const_iterator pos, const T &value);
	iterator insert(const_iterator pos, T &&value);
	iterator insert(const_iterator pos, size_type count, const T &value);
	template <typename InputIt,
		  typename std::enable_if<
			  detail::is_input_iterator<InputIt>::value,
			  InputIt>::type * = nullptr>
	iterator insert(const_iterator pos, InputIt first, InputIt last);
	iterator insert(const_iterator pos, std::initializer_list<T> ilist);
	template <class... Args>
	iterator emplace(const_iterator pos, Args &&... args);
	template <class... Args>
	reference emplace_back(Args &&... args);
	iterator erase(const_iterator pos);
	iterator erase(const_iterator first, const_iterator last);
	void push_back(const T &value);
	void push_back(T &&value);
	void pop_back();
	void resize(size_type count);
	void resize(size_type count, const value_type &value);
	void swap(vector &other);

private:
	/* helper iterator */
	template <typename P>
	struct single_element_iterator {
		using iterator_category = std::input_iterator_tag;
		using value_type = P;
		using difference_type = std::ptrdiff_t;
		using pointer = const P *;
		using reference = const P &;

		const P *ptr;
		std::size_t count;

		single_element_iterator(const P *ptr, std::size_t count = 0)
		    : ptr(ptr), count(count)
		{
		}

		reference operator*()
		{
			return *ptr;
		}

		pointer operator->()
		{
			return ptr;
		}

		single_element_iterator &
		operator++()
		{
			count++;
			return *this;
		}

		single_element_iterator
		operator++(int)
		{
			single_element_iterator tmp =
				single_element_iterator(ptr, count);
			count++;
			return tmp;
		}

		difference_type
		operator-(const single_element_iterator &rhs)
		{
			return count - rhs.count;
		}

		bool
		operator!=(const single_element_iterator &rhs)
		{
			return ptr != rhs.ptr || count != rhs.count;
		}
	};

	/* helper functions */
	void alloc(size_type size);
	void check_pmem();
	void check_tx_stage_work();
	template <typename... Args>
	void construct_at_end(size_type count, Args &&... args);
	template <typename InputIt,
		  typename std::enable_if<
			  detail::is_input_iterator<InputIt>::value,
			  InputIt>::type * = nullptr>
	void construct_at_end(InputIt first, InputIt last);
	void dealloc();
	pool_base get_pool() const noexcept;
	template <typename InputIt>
	void internal_insert(size_type idx, InputIt first, InputIt last);
	void realloc(size_type size);
	size_type get_recommended_capacity(size_type at_least) const;
	void shrink(size_type size_new);
	void add_data_to_tx(size_type idx_first, size_type num);
	template <typename InputIt>
	void construct_or_assign(size_type idx, InputIt first, InputIt last);
	void move_elements_backward(pointer first, pointer last,
				    pointer d_last);

	p<size_type> _size;
	p<size_type> _capacity;

	/* Underlying array */
	persistent_ptr<T[]> _data;
};

/* Non-member swap */
template <typename T>
void swap(vector<T> &lhs, vector<T> &rhs);

/*
 * Comparison operators between pmem::obj::vector<T> and
 * pmem::obj::vector<T>
 */
template <typename T>
bool operator==(const vector<T> &lhs, const vector<T> &rhs);
template <typename T>
bool operator!=(const vector<T> &lhs, const vector<T> &rhs);
template <typename T>
bool operator<(const vector<T> &lhs, const vector<T> &rhs);
template <typename T>
bool operator<=(const vector<T> &lhs, const vector<T> &rhs);
template <typename T>
bool operator>(const vector<T> &lhs, const vector<T> &rhs);
template <typename T>
bool operator>=(const vector<T> &lhs, const vector<T> &rhs);

/*
 * Comparison operators between pmem::obj::vector<T> and
 * std::vector<T>
 */
template <typename T>
bool operator==(const vector<T> &lhs, const std::vector<T> &rhs);
template <typename T>
bool operator!=(const vector<T> &lhs, const std::vector<T> &rhs);
template <typename T>
bool operator<(const vector<T> &lhs, const std::vector<T> &rhs);
template <typename T>
bool operator<=(const vector<T> &lhs, const std::vector<T> &rhs);
template <typename T>
bool operator>(const vector<T> &lhs, const std::vector<T> &rhs);
template <typename T>
bool operator>=(const vector<T> &lhs, const std::vector<T> &rhs);

/*
 * Comparison operators between std::vector<T> and
 * pmem::obj::vector<T>
 */
template <typename T>
bool operator==(const std::vector<T> &lhs, const vector<T> &rhs);
template <typename T>
bool operator!=(const std::vector<T> &lhs, const vector<T> &rhs);
template <typename T>
bool operator<(const std::vector<T> &lhs, const vector<T> &rhs);
template <typename T>
bool operator<=(const std::vector<T> &lhs, const vector<T> &rhs);
template <typename T>
bool operator>(const std::vector<T> &lhs, const vector<T> &rhs);
template <typename T>
bool operator>=(const std::vector<T> &lhs, const vector<T> &rhs);

/**
 * Default constructor. Constructs an empty container.
 *
 * @pre must be called in transaction scope.
 *
 * @throw pmem::pool_error if an object is not in persistent memory.
 * @throw pmem::transaction_scope_error if constructor wasn't called in
 * transaction.
 */
template <typename T>
vector<T>::vector()
{
	check_pmem();
	check_tx_stage_work();

	_data = nullptr;
	_size = 0;
	_capacity = 0;
}

/**
 * Constructs the container with count copies of elements with value value.
 *
 * @param[in] count number of elements to construct.
 * @param[in] value value of all constructed elements.
 *
 * @pre must be called in transaction scope.
 *
 * @post size() == count
 * @post capacity() == size()
 *
 * @throw pmem::pool_error if an object is not in persistent memory.
 * @throw pmem::transaction_alloc_error when allocating memory for underlying
 * array in transaction failed.
 * @throw pmem::transaction_scope_error if constructor wasn't called in
 * transaction.
 * @throw rethrows element constructor exception.
 */
template <typename T>
vector<T>::vector(size_type count, const value_type &value)
{
	check_pmem();
	check_tx_stage_work();

	_data = nullptr;
	_size = 0;
	alloc(count);
	construct_at_end(count, value);
}

/**
 * Constructs the container with count copies of T default constructed values.
 *
 * @param[in] count number of elements to construct.
 *
 * @pre must be called in transaction scope.
 *
 * @post size() == count
 * @post capacity() == size()
 *
 * @throw pmem::pool_error if an object is not in persistent memory.
 * @throw pmem::transaction_alloc_error when allocating memory for underlying
 * array in transaction failed.
 * @throw pmem::transaction_scope_error if constructor wasn't called in
 * transaction.
 * @throw rethrows element constructor exception.
 */
template <typename T>
vector<T>::vector(size_type count)
{
	check_pmem();
	check_tx_stage_work();

	_data = nullptr;
	_size = 0;
	alloc(count);
	construct_at_end(count);
}

/**
 * Constructs the container with the contents of the range [first, last). The
 * first and last arguments must satisfy InputIterator requirements. This
 * overload only participates in overload resolution if InputIt satisfies
 * InputIterator, to avoid ambiguity with the overload of count-value
 * constructor.
 *
 * @param[in] first first iterator.
 * @param[in] last last iterator.
 *
 * @pre must be called in transaction scope.
 *
 * @post size() == std::distance(first, last)
 * @post capacity() == size()
 *
 * @throw pmem::pool_error if an object is not in persistent memory.
 * @throw pmem::transaction_alloc_error when allocating memory for underlying
 * array in transaction failed.
 * @throw pmem::transaction_scope_error if constructor wasn't called in
 * transaction.
 * @throw rethrows element constructor exception.
 */
template <typename T>
template <typename InputIt,
	  typename std::enable_if<detail::is_input_iterator<InputIt>::value,
				  InputIt>::type *>
vector<T>::vector(InputIt first, InputIt last)
{
	check_pmem();
	check_tx_stage_work();

	_data = nullptr;
	_size = 0;
	alloc(static_cast<size_type>(std::distance(first, last)));
	construct_at_end(first, last);
}

/**
 * Copy constructor. Constructs the container with the copy of the
 * contents of other.
 *
 * @param[in] other reference to the vector to be copied.
 *
 * @pre must be called in transaction scope.
 *
 * @post size() == other.size()
 * @post capacity() == other.capacity()
 *
 * @throw pmem::pool_error if an object is not in persistent memory.
 * @throw pmem::transaction_alloc_error when allocating memory for underlying
 * array in transaction failed.
 * @throw pmem::transaction_scope_error if constructor wasn't called in
 * transaction.
 * @throw rethrows element constructor exception.
 */
template <typename T>
vector<T>::vector(const vector &other)
{
	check_pmem();
	check_tx_stage_work();

	_data = nullptr;
	_size = 0;
	alloc(other.capacity());
	construct_at_end(other.cbegin(), other.cend());
}

/**
 * Move constructor. Constructs the container with the contents of other using
 * move semantics. After the move, other is guaranteed to be empty().
 *
 * @param[in] other rvalue reference to the vector to be moved from.
 *
 * @pre must be called in transaction scope.
 *
 * @post size() == other.size()
 * @post capacity() == other.capacity()
 * @post data() == other.data()
 * @post other.data() == nullptr
 * @post other.capacity() == 0
 * @post other.size() == 0
 *
 * @throw pmem::pool_error if an object is not in persistent memory.
 * @throw pmem::transaction_scope_error if constructor wasn't called in
 * transaction.
 */
template <typename T>
vector<T>::vector(vector &&other)
{
	check_pmem();
	check_tx_stage_work();

	_data = other._data;
	_capacity = other.capacity();
	_size = other.size();
	other._data = nullptr;
	other._capacity = other._size = 0;
}

/**
 * Constructs the container with the contents of the initializer list init.
 *
 * @param[in] init initializer list with content to be constructed.
 *
 * @pre must be called in transaction scope.
 *
 * @post size() == init.size()
 * @post capacity() == size()
 *
 * @throw pmem::pool_error if an object is not in persistent memory.
 * @throw pmem::transaction_alloc_error when allocating memory for underlying
 * array in transaction failed.
 * @throw pmem::transaction_scope_error if constructor wasn't called in
 * transaction.
 * @throw rethrows element constructor exception.
 */
template <typename T>
vector<T>::vector(std::initializer_list<T> init)
    : vector(init.begin(), init.end())
{
}

/**
 * Copy constructor. Constructs the container with the copy of the contents of
 * std::vector<T> other. This constructor is not specified by STL standards.
 *
 * @param[in] other reference to the vector to be copied.
 *
 * @pre must be called in transaction scope.
 *
 * @post size() == other.size()
 * @post capacity() == other.capacity()
 *
 * @throw pmem::pool_error if an object is not in persistent memory.
 * @throw pmem::transaction_alloc_error when allocating memory for underlying
 * array in transaction failed.
 * @throw pmem::transaction_scope_error if constructor wasn't called in
 * transaction.
 * @throw rethrows element constructor exception.
 */
template <typename T>
vector<T>::vector(const std::vector<T> &other)
    : vector(other.cbegin(), other.cend())
{
}

/**
 * Copy assignment operator. Replaces the contents with a copy of the contents
 * of other transactionally.
 *
 * @post size() == other.size()
 * @post capacity() == max(size(), other.capacity())
 *
 * @throw pmem::transaction_alloc_error when allocating new memory failed.
 * @throw pmem::transaction_free_error when freeing old underlying array failed.
 * @throw rethrows constructor exception.
 */
template <typename T>
vector<T> &
vector<T>::operator=(const vector &other)
{
	assign(other);

	return *this;
}

/**
 * Move assignment operator. Replaces the contents with those of other using
 * move semantics (i.e. the data in other is moved from other into this
 * container) transactionally. Other is in a valid but empty state afterwards.
 *
 * @post size() == other.size()
 * @post capacity() == other.capacity()
 *
 * @throw pmem::transaction_free_error when freeing underlying array failed.
 */
template <typename T>
vector<T> &
vector<T>::operator=(vector &&other)
{
	assign(std::move(other));

	return *this;
}

/**
 * Replaces the contents with those identified by initializer list ilist
 * transactionally.
 *
 * @throw std::length_error if ilist.size() > max_size().
 * @throw pmem::transaction_alloc_error when allocating new memory failed.
 * @throw pmem::transaction_free_error when freeing old underlying array failed.
 * @throw rethrows constructor exception.
 */
template <typename T>
vector<T> &
vector<T>::operator=(std::initializer_list<T> ilist)
{
	assign(ilist.begin(), ilist.end());

	return *this;
}

/**
 * Copy assignment operator. Replaces the contents with a copy of the contents
 * of std::vector<T> other transactionally. This method is not specified by STL
 * standards.
 *
 * @post size() == other.size()
 * @post capacity() == max(size(), other.capacity())
 *
 * @throw pmem::transaction_alloc_error when allocating new memory failed.
 * @throw pmem::transaction_free_error when freeing old underlying array failed.
 * @throw rethrows constructor exception.
 */
template <typename T>
vector<T> &
vector<T>::operator=(const std::vector<T> &other)
{
	assign(other);

	return *this;
}

/**
 * Replaces the contents with count copies of value value transactionally. All
 * iterators, pointers and references to the elements of the container are
 * invalidated. The past-the-end iterator is also invalidated.
 *
 * @param[in] count number of elements to construct.
 * @param[in] value value of all constructed elements.
 *
 * @post size() == count
 * @post capacity() == max(size(), count)
 *
 * @throw std::length_error if count > max_size().
 * @throw pmem::transaction_alloc_error when allocating new memory failed.
 * @throw pmem::transaction_free_error when freeing old underlying array failed.
 * @throw rethrows constructor exception.
 */
template <typename T>
void
vector<T>::assign(size_type count, const_reference value)
{
	pool_base pb = get_pool();

	transaction::run(pb, [&] {
		if (count <= capacity()) {
			/*
			 * Reallocation is not needed. First, replace old
			 * elements with new ones in range [0, size()).
			 * Depending on count, either call remaining old
			 * elements destructors, or append more new elements.
			 */
			size_type size_old = _size;
			add_data_to_tx(0, size_old);

			std::fill_n(
				_data.get(),
				(std::min)(count,
					   static_cast<size_type>(size_old)),
				value);

			if (count > size_old) {
				add_data_to_tx(size_old, count - size_old);
				construct_at_end(count - size_old, value);
			} else {
				shrink(count);
			}
		} else {
			dealloc();
			alloc(count);
			construct_at_end(count, value);
		}
	});
}

/**
 * Replaces the contents with copies of those in the range [first, last)
 * transactionally. This overload participates in overload resolution only if
 * InputIt satisfies InputIterator. All iterators, pointers and references to
 * the elements of the container are invalidated. The past-the-end iterator is
 * also invalidated.
 *
 * @param[in] first first iterator.
 * @param[in] last last iterator.
 *
 * @post size() == std::distance(first, last)
 * @post capacity() == max(size(), std::distance(first, last))
 *
 * @throw std::length_error if std::distance(first, last) > max_size().
 * @throw pmem::transaction_alloc_error when allocating new memory failed.
 * @throw pmem::transaction_free_error when freeing old underlying array failed.
 * @throw rethrows constructor exception.
 */
template <typename T>
template <typename InputIt,
	  typename std::enable_if<detail::is_input_iterator<InputIt>::value,
				  InputIt>::type *>
void
vector<T>::assign(InputIt first, InputIt last)
{
	pool_base pb = get_pool();

	size_type size_new = static_cast<size_type>(std::distance(first, last));

	transaction::run(pb, [&] {
		if (size_new <= capacity()) {
			/*
			 * Reallocation is not needed. First, replace old
			 * elements with new ones in range [0, size()).
			 * Depending on size_new, either call remaining old
			 * elements destructors, or append more new elements.
			 */
			size_type size_old = _size;
			add_data_to_tx(0, size_old);

			InputIt mid = last;
			bool growing = size_new > size_old;

			if (growing) {
				add_data_to_tx(size_old, size_new - size_old);

				mid = first;
				std::advance(mid, size_old);
			}

			iterator shrink_to = std::copy(first, mid, &_data[0]);

			if (growing) {
				construct_at_end(mid, last);
			} else {
				shrink(static_cast<size_type>(std::distance(
					iterator(&_data[0]), shrink_to)));
			}
		} else {
			dealloc();
			alloc(size_new);
			construct_at_end(first, last);
		}
	});
}

/**
 * Replaces the contents with the elements from the initializer list ilist
 * transactionally. All iterators, pointers and references to the elements of
 * the container are invalidated. The past-the-end iterator is also invalidated.
 *
 * @param[in] ilist initializer list with content to be constructed.
 *
 * @post size() == std::distance(ilist.begin(), ilist.end())
 * @post capacity() == max(size(), capacity())
 *
 * @throw std::length_error if std::distance(first, last) > max_size().
 * @throw pmem::transaction_alloc_error when allocating new memory failed.
 * @throw pmem::transaction_free_error when freeing old underlying array failed.
 * @throw rethrows constructor exception.
 */
template <typename T>
void
vector<T>::assign(std::initializer_list<T> ilist)
{
	assign(ilist.begin(), ilist.end());
}

/**
 * Copy assignment method. Replaces the contents with a copy of the contents
 * of other transactionally. This method is not specified by STL standards.
 *
 * @post size() == other.size()
 * @post capacity() == max(size(), other.capacity())
 *
 * @throw pmem::transaction_alloc_error when allocating new memory failed.
 * @throw pmem::transaction_free_error when freeing old underlying array failed.
 * @throw rethrows constructor exception.
 */
template <typename T>
void
vector<T>::assign(const vector &other)
{
	if (this != &other)
		assign(other.cbegin(), other.cend());
}

/**
 * Move assignment method. Replaces the contents with those of other using
 * move semantics (i.e. the data in other is moved from other into this
 * container) transactionally. Other is in a valid but empty state afterwards.
 * This method is not specified by STL standards.
 *
 * @post size() == other.size()
 * @post capacity() == other.capacity()
 *
 * @throw pmem::transaction_free_error when freeing underlying array failed.
 */
template <typename T>
void
vector<T>::assign(vector &&other)
{
	if (this == &other)
		return;

	pool_base pb = get_pool();

	transaction::run(pb, [&] {
		dealloc();

		_data = other._data;
		_capacity = other._capacity;
		_size = other._size;

		other._data = nullptr;
		other._capacity = other._size = 0;
	});
}

/**
 * Copy assignment method. Replaces the contents with a copy of the contents
 * of std::vector<T> other transactionally. This method is not specified by STL
 * standards.
 *
 * @post size() == other.size()
 * @post capacity() == max(size(), other.capacity())
 *
 * @throw pmem::transaction_alloc_error when allocating new memory failed.
 * @throw pmem::transaction_free_error when freeing old underlying array failed.
 * @throw rethrows constructor exception.
 */
template <typename T>
void
vector<T>::assign(const std::vector<T> &other)
{
	assign(other.cbegin(), other.cend());
}

/**
 * Destructor.
 * Note that free_data may throw an transaction_free_error when freeing
 * underlying array failed. It is recommended to call free_data manually before
 * object destruction.
 *
 * @throw rethrows destructor exception.
 * @throw transaction_free_error when freeing underlying array failed.
 */
template <typename T>
vector<T>::~vector()
{
	free_data();
}

/**
 * Access element at specific index with bounds checking and add it to a
 * transaction.
 *
 * @param[in] n index number.
 *
 * @return reference to element number n in underlying array.
 *
 * @throw std::out_of_range if n is not within the range of the container.
 * @throw pmem::transaction_error when adding the object to the transaction
 * failed.
 */
template <typename T>
typename vector<T>::reference
vector<T>::at(size_type n)
{
	if (n >= _size)
		throw std::out_of_range("vector::at");

	detail::conditional_add_to_tx(&_data[static_cast<difference_type>(n)],
				      1, POBJ_XADD_ASSUME_INITIALIZED);

	return _data[static_cast<difference_type>(n)];
}

/**
 * Access element at specific index with bounds checking.
 *
 * @param[in] n index number.
 *
 * @return const_reference to element number n in underlying array.
 *
 * @throw std::out_of_range if n is not within the range of the container.
 */
template <typename T>
typename vector<T>::const_reference
vector<T>::at(size_type n) const
{
	if (n >= _size)
		throw std::out_of_range("vector::at");

	return _data[static_cast<difference_type>(n)];
}

/**
 * Access element at specific index with bounds checking. In contradiction to
 * at(), const_at() will return const_reference not depending on the
 * const-qualification of the object it is called on. std::vector doesn't
 * provide const_at() method.
 *
 * @param[in] n index number.
 *
 * @return const_reference to element number n in underlying array.
 *
 * @throw std::out_of_range if n is not within the range of the container.
 */
template <typename T>
typename vector<T>::const_reference
vector<T>::const_at(size_type n) const
{
	if (n >= _size)
		throw std::out_of_range("vector::const_at");

	return _data[static_cast<difference_type>(n)];
}

/**
 * Access element at specific index and add it to a transaction. No bounds
 * checking is performed.
 *
 * @param[in] n index number.
 *
 * @return reference to element number n in underlying array.
 *
 * @throw pmem::transaction_error when adding the object to the transaction
 * failed.
 */
template <typename T>
typename vector<T>::reference vector<T>::operator[](size_type n)
{
	detail::conditional_add_to_tx(&_data[static_cast<difference_type>(n)],
				      1, POBJ_XADD_ASSUME_INITIALIZED);

	return _data[static_cast<difference_type>(n)];
}

/**
 * Access element at specific index. No bounds checking is performed.
 *
 * @param[in] n index number.
 *
 * @return const_reference to element number n in underlying array.
 */
template <typename T>
typename vector<T>::const_reference vector<T>::operator[](size_type n) const
{
	return _data[static_cast<difference_type>(n)];
}

/**
 * Access the first element and add this element to a transaction.
 *
 * @return reference to first element in underlying array.
 *
 * @throw pmem::transaction_error when adding the object to the transaction
 * failed.
 */
template <typename T>
typename vector<T>::reference
vector<T>::front()
{
	detail::conditional_add_to_tx(&_data[0], 1,
				      POBJ_XADD_ASSUME_INITIALIZED);

	return _data[0];
}

/**
 * Access the first element.
 *
 * @return const_reference to first element in underlying array.
 */
template <typename T>
typename vector<T>::const_reference
vector<T>::front() const
{
	return _data[0];
}

/**
 * Access the first element. In contradiction to front(), cfront() will return
 * const_reference not depending on the const-qualification of the object it is
 * called on. std::vector doesn't provide cfront() method.
 *
 * @return reference to first element in underlying array.
 */
template <typename T>
typename vector<T>::const_reference
vector<T>::cfront() const
{
	return _data[0];
}

/**
 * Access the last element and add this element to a transaction.
 *
 * @return reference to the last element in underlying array.
 *
 * @throw pmem::transaction_error when adding the object to the transaction
 * failed.
 */
template <typename T>
typename vector<T>::reference
vector<T>::back()
{
	detail::conditional_add_to_tx(
		&_data[static_cast<difference_type>(size() - 1)], 1,
		POBJ_XADD_ASSUME_INITIALIZED);

	return _data[static_cast<difference_type>(size() - 1)];
}

/**
 * Access the last element.
 *
 * @return const_reference to the last element in underlying array.
 */
template <typename T>
typename vector<T>::const_reference
vector<T>::back() const
{
	return _data[static_cast<difference_type>(size() - 1)];
}

/**
 * Access the last element. In contradiction to back(), cback() will return
 * const_reference not depending on the const-qualification of the object it is
 * called on. std::vector doesn't provide cback() method.
 *
 * @return const_reference to the last element in underlying array.
 */
template <typename T>
typename vector<T>::const_reference
vector<T>::cback() const
{
	return _data[static_cast<difference_type>(size() - 1)];
}

/**
 * Returns raw pointer to the underlying data and adds entire array to a
 * transaction.
 *
 * @return pointer to the underlying data.
 *
 * @throw pmem::transaction_error when adding the object to the transaction
 * failed.
 */
template <typename T>
typename vector<T>::value_type *
vector<T>::data()
{
	add_data_to_tx(0, _size);

	return _data.get();
}

/**
 * Returns const raw pointer to the underlying data.
 *
 * @return const_pointer to the underlying data.
 */
template <typename T>
const typename vector<T>::value_type *
vector<T>::data() const noexcept
{
	return _data.get();
}

/**
 * Returns const raw pointer to the underlying data. In contradiction to data(),
 * cdata() will return const_pointer not depending on the const-qualification of
 * the object it is called on. std::vector doesn't provide cdata() method.
 *
 * @return const_pointer to the underlying data.
 */
template <typename T>
const typename vector<T>::value_type *
vector<T>::cdata() const noexcept
{
	return _data.get();
}

/**
 * Returns an iterator to the beginning.
 *
 * @return iterator pointing to the first element in the vector.
 */
template <typename T>
typename vector<T>::iterator
vector<T>::begin()
{
	return iterator(_data.get());
}

/**
 * Returns const iterator to the beginning.
 *
 * @return const_iterator pointing to the first element in the vector.
 */
template <typename T>
typename vector<T>::const_iterator
vector<T>::begin() const noexcept
{
	return const_iterator(_data.get());
}

/**
 * Returns const iterator to the beginning. In contradiction to begin(),
 * cbegin() will return const_iterator not depending on the const-qualification
 * of the object it is called on.
 *
 * @return const_iterator pointing to the first element in the vector.
 */
template <typename T>
typename vector<T>::const_iterator
vector<T>::cbegin() const noexcept
{
	return const_iterator(_data.get());
}

/**
 * Returns an iterator to past the end.
 *
 * @return iterator referring to the past-the-end element in the vector.
 */
template <typename T>
typename vector<T>::iterator
vector<T>::end()
{
	return iterator(_data.get() + static_cast<std::ptrdiff_t>(_size));
}

/**
 * Returns a const iterator to past the end.
 *
 * @return const_iterator referring to the past-the-end element in the vector.
 */
template <typename T>
typename vector<T>::const_iterator
vector<T>::end() const noexcept
{
	return const_iterator(_data.get() + static_cast<std::ptrdiff_t>(_size));
}

/**
 * Returns a const iterator to the end. In contradiction to end(), cend() will
 * return const_iterator not depending on the const-qualification of the object
 * it is called on.
 *
 * @return const_iterator referring to the past-the-end element in the vector.
 */
template <typename T>
typename vector<T>::const_iterator
vector<T>::cend() const noexcept
{
	return const_iterator(_data.get() + static_cast<std::ptrdiff_t>(_size));
}

/**
 * Returns a reverse iterator to the beginning.
 *
 * @return reverse_iterator pointing to the last element in the vector.
 */
template <typename T>
typename vector<T>::reverse_iterator
vector<T>::rbegin()
{
	return reverse_iterator(end());
}

/**
 * Returns a const reverse iterator to the beginning.
 *
 * @return const_reverse_iterator pointing to the last element in the vector.
 */
template <typename T>
typename vector<T>::const_reverse_iterator
vector<T>::rbegin() const noexcept
{
	return const_reverse_iterator(cend());
}

/**
 * Returns a const reverse iterator to the beginning. In contradiction to
 * rbegin(), crbegin() will return const_reverse_iterator not depending on the
 * const-qualification of the object it is called on.
 *
 * @return const_reverse_iterator pointing to the last element in the vector.
 */
template <typename T>
typename vector<T>::const_reverse_iterator
vector<T>::crbegin() const noexcept
{
	return const_reverse_iterator(cend());
}

/**
 * Returns a reverse iterator to the end.
 *
 * @return reverse_iterator pointing to the theoretical element preceding the
 * first element in the vector.
 */
template <typename T>
typename vector<T>::reverse_iterator
vector<T>::rend()
{
	return reverse_iterator(begin());
}

/**
 * Returns a const reverse iterator to the end.
 *
 * @return const_reverse_iterator pointing to the theoretical element preceding
 * the first element in the vector.
 */
template <typename T>
typename vector<T>::const_reverse_iterator
vector<T>::rend() const noexcept
{
	return const_reverse_iterator(cbegin());
}

/**
 * Returns a const reverse iterator to the beginning. In contradiction to
 * rend(), crend() will return const_reverse_iterator not depending on the
 * const-qualification of the object it is called on.
 *
 * @return const_reverse_iterator pointing to the theoretical element preceding
 * the first element in the vector.
 */
template <typename T>
typename vector<T>::const_reverse_iterator
vector<T>::crend() const noexcept
{
	return const_reverse_iterator(cbegin());
}

/**
 * Returns slice and snapshots requested range. This method is not specified by
 * STL standards.
 *
 * @param[in] start start index of requested range.
 * @param[in] n number of elements in range.
 *
 * @return slice from start to start + n.
 *
 * @throw std::out_of_range if any element of the range would be outside of the
 * vector.
 * @throw pmem::transaction_error when snapshotting failed.
 */
template <typename T>
slice<typename vector<T>::pointer>
vector<T>::range(size_type start, size_type n)
{
	if (start + n > size())
		throw std::out_of_range("vector::range");

	detail::conditional_add_to_tx(cdata() + start, n,
				      POBJ_XADD_ASSUME_INITIALIZED);

	return {_data.get() + start, _data.get() + start + n};
}

/**
 * Returns slice. This method is not specified by STL standards.
 *
 * @param[in] start start index of requested range.
 * @param[in] n number of elements in range.
 * @param[in] snapshot_size number of elements which should be snapshotted in a
 * bulk while traversing this slice. If provided value is larger or equal to n,
 * entire range is added to a transaction. If value is equal to 0 no
 * snapshotting happens.
 *
 * @return slice from start to start + n.
 *
 * @throw std::out_of_range if any element of the range would be outside of the
 * vector.
 */
template <typename T>
slice<typename vector<T>::range_snapshotting_iterator>
vector<T>::range(size_type start, size_type n, size_type snapshot_size)
{
	if (start + n > size())
		throw std::out_of_range("vector::range");

	if (snapshot_size > n)
		snapshot_size = n;

	return {range_snapshotting_iterator(_data.get() + start,
					    _data.get() + start, n,
					    snapshot_size),
		range_snapshotting_iterator(_data.get() + start + n,
					    _data.get() + start, n,
					    snapshot_size)};
}

/**
 * Returns const slice. This method is not specified by STL standards.
 *
 * @param[in] start start index of requested range.
 * @param[in] n number of elements in range.
 *
 * @return slice from start to start + n.
 *
 * @throw std::out_of_range if any element of the range would be outside of the
 * vector.
 */
template <typename T>
slice<typename vector<T>::const_iterator>
vector<T>::range(size_type start, size_type n) const
{
	if (start + n > size())
		throw std::out_of_range("vector::range");

	return {const_iterator(cdata() + start),
		const_iterator(cdata() + start + n)};
}

/**
 * Returns const slice. This method is not specified by STL standards.
 *
 * @param[in] start start index of requested range.
 * @param[in] n number of elements in range.
 *
 * @return slice from start to start + n.
 *
 * @throw std::out_of_range if any element of the range would be outside of the
 * vector.
 */
template <typename T>
slice<typename vector<T>::const_iterator>
vector<T>::crange(size_type start, size_type n) const
{
	if (start + n > size())
		throw std::out_of_range("vector::crange");

	return {const_iterator(cdata() + start),
		const_iterator(cdata() + start + n)};
}

/**
 * Checks whether the container is empty.
 *
 * @return true if container is empty, false otherwise.
 */
template <typename T>
constexpr bool
vector<T>::empty() const noexcept
{
	return _size == 0;
}

/**
 * @return number of elements.
 */
template <typename T>
typename vector<T>::size_type
vector<T>::size() const noexcept
{
	return _size;
}

/**
 * @return maximum number of elements the container is able to hold due to PMDK
 * limitations.
 */
template <typename T>
constexpr typename vector<T>::size_type
vector<T>::max_size() const noexcept
{
	return PMEMOBJ_MAX_ALLOC_SIZE / sizeof(value_type);
}

/**
 * Increases the capacity of the vector to capacity_new transactionally. If
 * capacity_new is greater than the current capacity(), new storage is
 * allocated, otherwise the method does nothing. If capacity_new is greater than
 * capacity(), all iterators, including the past-the-end iterator, and all
 * references to the elements are invalidated. Otherwise, no iterators or
 * references are invalidated.
 *
 * @param[in] capacity_new new capacity.
 *
 * @post capacity() == max(capacity(), capacity_new)
 *
 * @throw rethrows destructor exception.
 * @throw std::length_error if new_cap > max_size().
 * @throw pmem::transaction_error when snapshotting failed.
 * @throw pmem::transaction_alloc_error when allocating new memory failed.
 * @throw pmem::transaction_free_error when freeing old underlying array failed.
 */
template <typename T>
void
vector<T>::reserve(size_type capacity_new)
{
	if (capacity_new <= _capacity)
		return;

	pool_base pb = get_pool();
	transaction::run(pb, [&] { realloc(capacity_new); });
}

/**
 * @return number of elements that can be held in currently allocated storage
 */
template <typename T>
typename vector<T>::size_type
vector<T>::capacity() const noexcept
{
	return _capacity;
}

/**
 * Requests transactional removal of unused capacity. New capacity will be set
 * to current vector size. If reallocation occurs, all iterators, including the
 * past the end iterator, and all references to the elements are invalidated.
 * If no reallocation takes place, no iterators or references are invalidated.
 *
 * @post capacity() == size()
 *
 * @throw pmem::transaction_error when snapshotting failed
 * @throw pmem::transaction_alloc_error when reallocating failed.
 * @throw pmem::transaction_free_error when freeing old underlying array failed.
 * @throw rethrows constructor exception.
 * @throw rethrows destructor exception.
 */
template <typename T>
void
vector<T>::shrink_to_fit()
{
	size_type capacity_new = size();
	if (capacity() == capacity_new)
		return;

	pool_base pb = get_pool();
	transaction::run(pb, [&] { realloc(capacity_new); });
}

/**
 * Clears the content of a vector transactionally.
 *
 * @post size() == 0
 *
 * @throw pmem::transaction_error when snapshotting failed.
 * @throw rethrows destructor exception.
 */
template <typename T>
void
vector<T>::clear()
{
	pool_base pb = get_pool();
	transaction::run(pb, [&] { shrink(0); });
}

/**
 * Clears the content of a vector and frees all allocated persistent memory for
 * data transactionally.
 *
 * @post size() == 0
 * @post capacity() == 0
 * @post data() == nullptr
 *
 * @throw pmem::transaction_error when snapshotting failed.
 * @throw rethrows destructor exception.
 * @throw pmem::transaction_free_error when freeing underlying array failed.
 */
template <typename T>
void
vector<T>::free_data()
{
	if (_data == nullptr)
		return;

	pool_base pb = get_pool();
	transaction::run(pb, [&] { dealloc(); });
}

/**
 * Inserts value before pos in the container transactionally. Causes
 * reallocation if the new size() is greater than the old capacity(). If the new
 * size() is greater than capacity(), all iterators and references are
 * invalidated. Otherwise, only the iterators and references before the
 * insertion point remain valid. The past-the-end iterator is also invalidated.
 *
 * @param[in] pos iterator before which the content will be inserted. pos may be
 * the end() iterator.
 * @param[in] value element value to be inserted.
 *
 * @return Iterator pointing to the inserted value.
 *
 * @pre value_type must meet the requirements of CopyAssignable and
 * CopyInsertable.
 *
 * @post capacity() is equal to the smallest next power of 2, bigger than old
 * capacity, or remains the same if there is enough space to add single element.
 *
 * @throw pmem::transaction_error when snapshotting failed.
 * @throw rethrows constructor exception.
 * @throw rethrows destructor exception.
 * @throw pmem::transaction_free_error when freeing old underlying array failed.
 */
template <typename T>
typename vector<T>::iterator
vector<T>::insert(const_iterator pos, const value_type &value)
{
	return insert(pos, 1, value);
}

/**
 * Moves value before pos in the container transactionally. Causes reallocation
 * if the new size() is greater than the old capacity(). If the new size() is
 * greater than capacity(), all iterators and references are invalidated.
 * Otherwise, only the iterators and references before the insertion point
 * remain valid. The past-the-end iterator is also invalidated.
 *
 * @param[in] pos iterator before which the content will be inserted. pos may be
 * the end() iterator.
 * @param[in] value element value to be inserted.
 *
 * @return Iterator pointing to the inserted value.
 *
 * @pre value_type must meet the requirements of MoveAssignable and
 * MoveInsertable.
 *
 * @post capacity() is equal to the smallest next power of 2, bigger than old
 * capacity, or remains the same if there is enough space to add single element.
 *
 * @throw pmem::transaction_error when snapshotting failed.
 * @throw rethrows constructor exception.
 * @throw rethrows destructor exception.
 * @throw pmem::transaction_free_error when freeing old underlying array failed.
 */
template <typename T>
typename vector<T>::iterator
vector<T>::insert(const_iterator pos, value_type &&value)
{
	pool_base pb = get_pool();

	size_type idx = static_cast<size_type>(std::distance(cbegin(), pos));

	transaction::run(pb, [&] {
		internal_insert(idx, std::make_move_iterator(&value),
				std::make_move_iterator(&value + 1));
	});

	return iterator(&_data[static_cast<difference_type>(idx)]);
}

/**
 * Inserts count copies of the value before pos in the container
 * transactionally. Causes reallocation if the new size() is greater than the
 * old capacity(). If the new size() is greater than capacity(), all iterators
 * and references are invalidated. Otherwise, only the iterators and references
 * before the insertion point remain valid. The past-the-end iterator is also
 * invalidated.
 *
 * @param[in] pos iterator before which the content will be inserted. pos may be
 * the end() iterator.
 * @param[in] count number of copies to be inserted.
 * @param[in] value element value to be inserted.
 *
 * @return Iterator pointing to the first element inserted, or pos if count ==
 * 0.
 *
 * @pre value_type must meet the requirements of CopyAssignable and
 * CopyInsertable.
 *
 * @post capacity() is equal to the smallest next power of 2, bigger than old
 * capacity + count, or remains the same if there is enough space to add count
 * elements.
 *
 * @throw pmem::transaction_error when snapshotting failed.
 * @throw rethrows constructor exception.
 * @throw rethrows destructor exception.
 * @throw pmem::transaction_free_error when freeing old underlying array failed.
 */
template <typename T>
typename vector<T>::iterator
vector<T>::insert(const_iterator pos, size_type count, const value_type &value)
{
	pool_base pb = get_pool();

	size_type idx = static_cast<size_type>(std::distance(cbegin(), pos));

	transaction::run(pb, [&] {
		internal_insert(
			idx, single_element_iterator<value_type>(&value, 0),
			single_element_iterator<value_type>(&value, count));
	});

	return iterator(_data.get() + static_cast<difference_type>(idx));
}

/**
 * Inserts elements from range [first, last) before pos in the container
 * transactionally. Causes reallocation if the new size() is greater than the
 * old capacity(). If the new size() is greater than capacity(), all iterators
 * and references are invalidated. Otherwise, only the iterators and references
 * before the insertion point remain valid. The past-the-end iterator is also
 * invalidated. This overload participates in overload resolution only if
 * InputIt qualifies as InputIterator, to avoid ambiguity with the
 * pos-count-value overload. The behavior is undefined if first and last are
 * iterators into *this.
 *
 * @param[in] pos iterator before which the content will be inserted. pos may be
 * the end() iterator.
 * @param[in] first begin of the range of elements to insert, can't be iterator
 * into container for which insert is called.
 * @param[in] last end of the range of elements to insert, can't be iterator
 * into container for which insert is called.
 *
 * @return Iterator pointing to the first element inserted or pos if first ==
 * last.
 *
 * @pre value_type must meet the requirements of EmplaceConstructible,
 * Swappable, CopyAssignable, CopyConstructible and CopyInsertable.
 * @pre InputIt must satisfies requirements of InputIterator.
 *
 * @post capacity() is equal to the smallest next power of 2, bigger than old
 * capacity + std::distance(first, last), or remains the same if there is enough
 * space to add std::distance(first, last) elements.
 *
 * @throw pmem::transaction_error when snapshotting failed.
 * @throw rethrows constructor exception.
 * @throw rethrows destructor exception.
 * @throw pmem::transaction_free_error when freeing old underlying array failed.
 */
template <typename T>
template <typename InputIt,
	  typename std::enable_if<detail::is_input_iterator<InputIt>::value,
				  InputIt>::type *>
typename vector<T>::iterator
vector<T>::insert(const_iterator pos, InputIt first, InputIt last)
{
	pool_base pb = get_pool();

	size_type idx = static_cast<size_type>(std::distance(cbegin(), pos));

	transaction::run(pb, [&] { internal_insert(idx, first, last); });

	return iterator(&_data[static_cast<difference_type>(idx)]);
}

/**
 * Inserts elements from initializer list ilist before pos in the container
 * transactionally. Causes reallocation if the new size() is greater than the
 * old capacity(). If the new size() is greater than capacity(), all iterators
 * and references are invalidated. Otherwise, only the iterators and references
 * before the insertion point remain valid. The past-the-end iterator is also
 * invalidated.
 *
 * @param[in] pos iterator before which the content will be inserted. pos may be
 * the end() iterator.
 * @param[in] ilist initializer list to insert the values from.
 *
 * @return Iterator pointing to the first element inserted, or pos if ilist is
 * empty.
 *
 * @pre value_type must meet the requirements of EmplaceConstructible,
 * Swappable, CopyAssignable, CopyConstructible and CopyInsertable.
 *
 * @post capacity() is equal to the smallest next power of 2, bigger than old
 * capacity + std::distance(ilist.begin(), ilist.end()), or remains the same if
 * there is enough space to add std::distance(ilist.begin(), ilist.end())
 * elements.
 *
 * @throw pmem::transaction_error when snapshotting failed.
 * @throw rethrows constructor exception.
 * @throw rethrows destructor exception.
 * @throw pmem::transaction_free_error when freeing old underlying array failed.
 */
template <typename T>
typename vector<T>::iterator
vector<T>::insert(const_iterator pos, std::initializer_list<value_type> ilist)
{
	return insert(pos, ilist.begin(), ilist.end());
}

/**
 * Inserts a new element into the container directly before pos. The element is
 * constructed in-place. The arguments args... are forwarded to the constructor
 * as std::forward<Args>(args).... If the new size() is greater than capacity(),
 * all iterators and references are invalidated. Otherwise, only the iterators
 * and references before the insertion point remain valid. The past-the-end
 * iterator is also invalidated. Note that standard allows args to be a self
 * reference and internal emplace implementation handles this case by creating
 * temporary element_type object. This object is being stored either on stack or
 * on pmem, see pmem::detail::temp_value for details.
 *
 * @param[in] pos iterator before which the new element will be constructed.
 * @param[in] args arguments to forward to the constructor of the element.
 *
 * @return Iterator pointing to the emplaced element.
 *
 * @pre value_type must meet the requirements of MoveAssignable, MoveInsertable
 * and EmplaceConstructible.
 *
 * @post capacity() is equal to the smallest next power of 2, bigger than old
 * capacity, or remains the same if there is enough space to add single element.
 *
 * @throw pmem::transaction_error when snapshotting failed.
 * @throw rethrows constructor exception.
 * @throw rethrows destructor exception.
 * @throw pmem::transaction_free_error when freeing old underlying array failed.
 */
template <typename T>
template <class... Args>
typename vector<T>::iterator
vector<T>::emplace(const_iterator pos, Args &&... args)
{
	pool_base pb = get_pool();

	size_type idx = static_cast<size_type>(std::distance(cbegin(), pos));

	transaction::run(pb, [&] {
		/*
		 * args might be a reference to underlying array element. This
		 * reference can be invalidated after internal_insert() call.
		 * Hence, we must cache value_type object in temp_value.
		 */
		detail::temp_value<value_type,
				   noexcept(T(std::forward<Args>(args)...))>
		tmp(std::forward<Args>(args)...);

		auto &tmp_ref = tmp.get();

		internal_insert(idx, std::make_move_iterator(&tmp_ref),
				std::make_move_iterator(&tmp_ref + 1));
	});

	return iterator(&_data[static_cast<difference_type>(idx)]);
}

/**
 * Appends a new element to the end of the container. The element is constructed
 * in-place. The arguments args... are forwarded to the constructor as
 * std::forward<Args>(args).... If the new size() is greater than capacity()
 * then all iterators and references (including the past-the-end iterator) are
 * invalidated. Otherwise only the past-the-end iterator is invalidated.
 *
 * @param[in] args arguments to forward to the constructor of the element.
 *
 * @return Iterator pointing to the emplaced element.
 *
 * @pre value_type must meet the requirements of MoveInsertable and
 * EmplaceConstructible.
 *
 * @post capacity() is equal to the smallest next power of 2, bigger than old
 * capacity, or remains the same if there is enough space to add single element.
 *
 * @throw pmem::transaction_error when snapshotting failed.
 * @throw rethrows constructor exception.
 * @throw rethrows destructor exception.
 * @throw pmem::transaction_free_error when freeing old underlying array failed.
 */
template <typename T>
template <class... Args>
typename vector<T>::reference
vector<T>::emplace_back(Args &&... args)
{
	/*
	 * emplace() cannot be used here, because emplace_back() doesn't require
	 * element_type to be MoveAssignable and emplace() uses
	 * std::move_backward() function.
	 */
	pool_base pb = get_pool();

	transaction::run(pb, [&] {
		if (_size == _capacity) {
			realloc(get_recommended_capacity(_size + 1));
		} else {
			add_data_to_tx(size(), 1);
		}

		construct_at_end(1, std::forward<Args>(args)...);
	});

	return back();
}

/**
 * Removes the element at pos. Invalidates iterators and references at or after
 * the point of the erase, including the end() iterator. The iterator pos must
 * be valid and dereferenceable. Thus the end() iterator (which is valid, but is
 * not dereferenceable) cannot be used as a value for pos.
 *
 * @param[in] pos iterator to the element to be removed.
 *
 * @return Iterator following the last removed element. If the iterator pos
 * refers to the last element, the end() iterator is returned.
 *
 * @pre value_type must meet the requirements of MoveAssignable.
 *
 * @post size() = size() - 1.
 *
 * @throw pmem::transaction_error when snapshotting failed.
 * @throw rethrows constructor exception.
 * @throw rethrows destructor exception.
 */
template <typename T>
typename vector<T>::iterator
vector<T>::erase(const_iterator pos)
{
	return erase(pos, pos + 1);
}

/**
 * Removes the elements in the range [first, last). Invalidates iterators and
 * references at or after the point of the erase, including the end() iterator.
 * The iterator pos must be valid and dereferenceable. Thus the end() iterator
 * (which is valid, but is not dereferenceable) cannot be used as a value for
 * pos.
 *
 * @param[in] first beginning of the range of elements to be removed.
 * @param[in] last end of range of elements to be removed.
 *
 * @return Iterator following the last removed element. If the iterator pos
 * refers to the last element, the end() iterator is returned. If first and last
 * refer to the same element, iterator to this element is returned.
 *
 * @pre value_type must meet the requirements of MoveAssignable.
 *
 * @post size() = size() - std::distance(first, last).
 *
 * @throw pmem::transaction_error when snapshotting failed.
 * @throw rethrows constructor exception.
 * @throw rethrows destructor exception.
 */
template <typename T>
typename vector<T>::iterator
vector<T>::erase(const_iterator first, const_iterator last)
{
	size_type idx = static_cast<size_type>(
		std::distance(const_iterator(_data.get()), first));
	size_type count = static_cast<size_type>(std::distance(first, last));

	if (count == 0)
		return iterator(&_data[static_cast<difference_type>(idx)]);

	pool_base pb = get_pool();

	transaction::run(pb, [&] {
		/*
		 * XXX: future optimization: no need to snapshot trivial types,
		 * if idx + count = _size
		 */
		add_data_to_tx(idx, _size - idx);

		pointer move_begin =
			&_data[static_cast<difference_type>(idx + count)];
		pointer move_end = &_data[static_cast<difference_type>(size())];
		pointer dest = &_data[static_cast<difference_type>(idx)];

		std::move(move_begin, move_end, dest);

		_size -= count;
	});

	return iterator(&_data[static_cast<difference_type>(idx)]);
}

/**
 * Appends the given element value to the end of the container transactionally.
 * The new element is initialized as a copy of value.
 *
 * @param[in] value the value of the element to be appended.
 *
 * @pre value_type must meet the requirements of CopyInsertable.
 *
 * @post capacity() is equal to the smallest next power of 2, bigger than old
 * capacity, or remains the same if there is enough space to add single element.
 *
 * @throw transaction_error when snapshotting failed.
 * @throw rethrows constructor exception.
 * @throw pmem::transaction_free_error when freeing old underlying array failed.
 */
template <typename T>
void
vector<T>::push_back(const value_type &value)
{
	emplace_back(value);
}

/**
 * Appends the given element value to the end of the container transactionally.
 * value is moved into the new element.
 *
 * @param[in] value the value of the element to be appended.
 *
 * @pre value_type must meet the requirements of MoveInsertable.
 *
 * @post size() == size() + 1
 * @post capacity() is equal to the smallest next power of 2, bigger than old
 * capacity, or remains the same if there is enough space to add single element.
 *
 * @throw transaction_error when snapshotting failed.
 * @throw rethrows constructor exception.
 * @throw pmem::transaction_free_error when freeing old underlying array failed.
 */
template <typename T>
void
vector<T>::push_back(value_type &&value)
{
	emplace_back(std::move(value));
}

/**
 * Removes the last element of the container transactionally. Calling pop_back
 * on an empty container does nothing. No iterators or references except for
 * back() and end() are invalidated.
 *
 * @post size() == std::max(0, size() - 1)
 *
 * @throw transaction_error when snapshotting failed.
 * @throw rethrows destructor exception.
 */
template <typename T>
void
vector<T>::pop_back()
{
	if (empty())
		return;

	pool_base pb = get_pool();
	transaction::run(pb, [&] { shrink(size() - 1); });
}

/**
 * Resizes the container to count elements transactionally. If the current size
 * is greater than count, the container is reduced to its first count elements.
 * If the current size is less than count, additional default-inserted elements
 * are appended.
 *
 * @param[in] count new size of the container
 *
 * @post capacity() == std::max(count, capacity())
 * @post size() == count
 *
 * @throw rethrows constructor exception.
 * @throw rethrows destructor exception.
 * @throw pmem::transaction_error when snapshotting failed.
 * @throw pmem::transaction_free_error when freeing old underlying array failed.
 */
template <typename T>
void
vector<T>::resize(size_type count)
{
	pool_base pb = get_pool();
	transaction::run(pb, [&] {
		if (count <= _size)
			shrink(count);
		else {
			if (_capacity < count)
				realloc(count);
			construct_at_end(count - _size);
		}
	});
}

/**
 * Resizes the container to contain count elements transactionally. If the
 * current size is greater than count, the container is reduced to its first
 * count elements. If the current size is less than count, additional copies of
 * value are appended.
 *
 * @param[in] count new size of the container.
 * @param[in] value the value to initialize the new elements with.
 *
 * @post capacity() == count
 * @post size() == std::min(_size, count)
 *
 * @throw rethrows constructor exception.
 * @throw rethrows destructor exception.
 * @throw pmem::transaction_error when snapshotting failed.
 * @throw pmem::transaction_free_error when freeing old underlying array failed.
 */
template <typename T>
void
vector<T>::resize(size_type count, const value_type &value)
{
	if (_capacity == count)
		return;

	pool_base pb = get_pool();
	transaction::run(pb, [&] {
		if (count <= _size)
			shrink(count);
		else {
			if (_capacity < count)
				realloc(count);
			construct_at_end(count - _size, value);
		}
	});
}

/**
 * Exchanges the contents of the container with other transactionally.
 */
template <typename T>
void
vector<T>::swap(vector &other)
{
	pool_base pb = get_pool();
	transaction::run(pb, [&] {
		std::swap(this->_data, other._data);
		std::swap(this->_size, other._size);
		std::swap(this->_capacity, other._capacity);
	});
}

/**
 * Iterates over all internal pointers and executes a callback function
 * on each of them. In this implementation, it is just a single pointer.
 *
 * @param func callback function to call on internal pointer.
 */
template <typename T>
void
vector<T>::for_each_ptr(for_each_ptr_function func)
{
	func(_data);
}

/**
 * Private helper function. Must be called during transaction. Allocates memory
 * for given number of elements.
 *
 * @param[in] capacity_new capacity of new underlying array.
 *
 * @pre must be called in transaction scope.
 * @pre data() == nullptr
 * @pre size() == 0
 *
 * @post capacity() == capacity_new
 *
 * @throw std::length_error if new size exceeds biggest possible pmem
 * allocation.
 * @throw pmem::transaction_alloc_error when allocating memory for underlying
 * array in transaction failed.
 */
template <typename T>
void
vector<T>::alloc(size_type capacity_new)
{
	assert(pmemobj_tx_stage() == TX_STAGE_WORK);
	assert(_data == nullptr);
	assert(_size == 0);

	if (capacity_new > max_size())
		throw std::length_error("New capacity exceeds max size.");

	_capacity = capacity_new;

	if (capacity_new == 0)
		return;

	/*
	 * We need to cache pmemobj_tx_alloc return value and only after that
	 * assign it to _data, because when pmemobj_tx_alloc fails, it aborts
	 * transaction.
	 */
	persistent_ptr<T[]> res =
		pmemobj_tx_alloc(sizeof(value_type) * capacity_new,
				 detail::type_num<value_type>());

	if (res == nullptr) {
		if (errno == ENOMEM)
			throw pmem::transaction_out_of_memory(
				"Failed to allocate persistent memory object")
				.with_pmemobj_errormsg();
		else
			throw pmem::transaction_alloc_error(
				"Failed to allocate persistent memory object")
				.with_pmemobj_errormsg();
	}

	_data = res;
}

/**
 * Private helper function. Checks if vector resides on pmem and throws an
 * exception if not.
 *
 * @throw pool_error if vector doesn't reside on pmem.
 */
template <typename T>
void
vector<T>::check_pmem()
{
	if (nullptr == pmemobj_pool_by_ptr(this))
		throw pmem::pool_error("Invalid pool handle.");
}

/**
 * Private helper function. Checks if current transaction stage is equal to
 * TX_STAGE_WORK and throws an exception otherwise.
 *
 * @throw pmem::transaction_scope_error if current transaction stage is not
 * equal to TX_STAGE_WORK.
 */
template <typename T>
void
vector<T>::check_tx_stage_work()
{
	if (pmemobj_tx_stage() != TX_STAGE_WORK)
		throw pmem::transaction_scope_error(
			"Function called out of transaction scope.");
}

/**
 * Private helper function. Must be called during transaction. Assumes that
 * there is free space for additional elements. Constructs elements at
 * index size() in underlying array based on given parameters.
 *
 * @param[in] count number of elements to be constructed.
 * @param[in] args variadic template arguments for value_type constructor.
 *
 * @pre must be called in transaction scope.
 * @pre if initialized, range [end(), end() + count) must be snapshotted in
 * current transaction.
 * @pre capacity() >= count + size()
 * @pre args is valid argument for value_type constructor.
 *
 * @post size() == size() + count
 *
 * @throw rethrows constructor exception.
 */
template <typename T>
template <typename... Args>
void
vector<T>::construct_at_end(size_type count, Args &&... args)
{
	assert(pmemobj_tx_stage() == TX_STAGE_WORK);
	assert(_capacity >= count + _size);

	pointer dest = _data.get() + size();
	const_pointer end = dest + count;
	for (; dest != end; ++dest)
		detail::create<value_type, Args...>(
			dest, std::forward<Args>(args)...);
	_size += count;
}

/**
 * Private helper function. Must be called during transaction. Assumes that
 * there is free space for additional elements and input arguments satisfy
 * InputIterator requirements. Copies elements at index size() in underlying
 * array with the contents of the range [first, last). This overload
 * participates in overload resolution only if InputIt satisfies InputIterator.
 *
 * @param[in] first first iterator.
 * @param[in] last last iterator.
 *
 * @pre must be called in transaction scope.
 * @pre if initialized, range [end(), end() + std::distance(first, last)) must
 * be snapshotted in current transaction.
 * @pre capacity() >= std::distance(first, last) + size()
 * @pre InputIt is InputIterator.
 * @pre InputIt::reference is valid argument for value_type
 * constructor.
 *
 * @post size() == size() + std::distance(first, last)
 *
 * @throw rethrows constructor exception.
 */
template <typename T>
template <typename InputIt,
	  typename std::enable_if<detail::is_input_iterator<InputIt>::value,
				  InputIt>::type *>
void
vector<T>::construct_at_end(InputIt first, InputIt last)
{
	assert(pmemobj_tx_stage() == TX_STAGE_WORK);
	difference_type range_size = std::distance(first, last);
	assert(range_size >= 0);
	assert(_capacity >= static_cast<size_type>(range_size) + _size);

	pointer dest = _data.get() + size();
	_size += static_cast<size_type>(range_size);
	while (first != last)
		detail::create<value_type>(dest++, *first++);
}

/**
 * Private helper function. Must be called during transaction. Deallocates
 * underlying array.
 *
 * @pre must be called in transaction scope.
 *
 * @post size() == 0
 * @post capacity() == 0
 * @post data() == nullptr
 *
 * @throw pmem::transaction_error when snapshotting failed.
 * @throw rethrows destructor exception.
 * @throw pmem::transaction_free_error when freeing old underlying array
 * failed.
 */
template <typename T>
void
vector<T>::dealloc()
{
	assert(pmemobj_tx_stage() == TX_STAGE_WORK);

	if (_data != nullptr) {
		shrink(0);
		if (pmemobj_tx_free(*_data.raw_ptr()) != 0)
			throw pmem::transaction_free_error(
				"failed to delete persistent memory object")
				.with_pmemobj_errormsg();
		_data = nullptr;
		_capacity = 0;
	}
}

/**
 * Private helper function.
 *
 * @return reference to pool_base object where vector resides.
 *
 * @pre underlying array must reside in persistent memory pool.
 */
template <typename T>
pool_base
vector<T>::get_pool() const noexcept
{
	auto pop = pmemobj_pool_by_ptr(this);
	assert(pop != nullptr);
	return pool_base(pop);
}

/**
 * Private helper function.
 *
 * It behaves similarly to std::move_backward but uses either
 * copy constructor in case destination memory is not initialized
 * or copy assignment operator otherwise.
 */
template <typename T>
void
vector<T>::move_elements_backward(pointer first, pointer last, pointer d_last)
{
	while (first != last && d_last >= cend())
		detail::create<value_type>(--d_last, std::move(*(--last)));

	if (first != last)
		std::move_backward(first, last, d_last);
}

/**
 * Private helper function.
 *
 * It behaves similarly to std::move_backward but uses either
 * copy constructor in case destination memory is not initialized
 * or copy assignment operator otherwise.
 */
template <typename T>
template <typename InputIt>
void
vector<T>::construct_or_assign(size_type idx, InputIt first, InputIt last)
{
	auto count = static_cast<size_type>(std::distance(first, last));
	auto dest = _data.get() + idx;
	auto initialized_slots = static_cast<size_type>(cend() - dest);

	/* Assign new elements to initialized memory */
	if (dest < cend())
		dest = std::copy_n(first, (std::min)(initialized_slots, count),
				   dest);

	std::advance(first, (std::min)(initialized_slots, count));

	/* Rest of the elements will be created in uninitialized memory */
	while (first != last)
		detail::create<value_type>(dest++, *first++);

	_size += count;
}

/**
 * Private helper function. Must be called during transaction. Inserts a gap for
 * count elements starting at index idx. If there is not enough space available,
 * reallocation occurs with new recommended size. Range specified by first, last
 * is then inserted into the gap.
 *
 * param[in] idx index number where insert should be made
 * param[in] first iterator to beginning of the range to insert
 * param[in] last iterator to end of the range to insert
 *
 * @pre must be called in transaction scope.
 *
 * @post if there is not enough space for additional gap, capacity changes to
 * get_recommended_capacity().
 *
 * @throw pmem::transaction_error when snapshotting failed.
 * @throw rethrows constructor exception.
 * @throw rethrows destructor exception.
 * @throw pmem::transaction_free_error when freeing old underlying array failed.
 */
template <typename T>
template <typename InputIt>
void
vector<T>::internal_insert(size_type idx, InputIt first, InputIt last)
{
	assert(pmemobj_tx_stage() == TX_STAGE_WORK);

	auto count = static_cast<size_type>(std::distance(first, last));

	if (_capacity >= size() + count) {
		pointer dest = _data.get() +
			static_cast<difference_type>(size() + count);
		pointer begin = _data.get() + static_cast<difference_type>(idx);
		pointer end =
			_data.get() + static_cast<difference_type>(size());

		add_data_to_tx(idx, size() - idx + count);

		/* Make a gap for new elements */
		move_elements_backward(begin, end, dest);

		/* Construct new elements in the gap */
		construct_or_assign(idx, first, last);
	} else {
		/*
		 * XXX: future optimization: we don't have to snapshot data
		 * which we will copy (only snapshot for move)
		 */
		add_data_to_tx(0, _size);

		auto old_data = _data;
		auto old_size = _size;
		pointer old_begin = _data.get();
		pointer old_mid =
			_data.get() + static_cast<difference_type>(idx);
		pointer old_end =
			_data.get() + static_cast<difference_type>(size());

		_data = nullptr;
		_size = _capacity = 0;

		alloc(get_recommended_capacity(old_size + count));

		/* Move range before the idx to new array */
		construct_at_end(std::make_move_iterator(old_begin),
				 std::make_move_iterator(old_mid));

		/* Insert (first, last) range to the new array */
		construct_at_end(first, last);

		/* Move remaining element to the new array */
		construct_at_end(std::make_move_iterator(old_mid),
				 std::make_move_iterator(old_end));

		/* destroy and free old data */
		for (size_type i = 0; i < old_size; ++i)
			detail::destroy<value_type>(
				old_data[static_cast<difference_type>(i)]);
		if (pmemobj_tx_free(old_data.raw()) != 0)
			throw pmem::transaction_free_error(
				"failed to delete persistent memory object")
				.with_pmemobj_errormsg();
	}
}

/**
 * Private helper function. Must be called during transaction. Allocates new
 * memory for capacity_new number of elements and copies or moves old elements
 * to new memory area. If the current size is greater than capacity_new, the
 * container is reduced to its first capacity_new elements. If was never
 * allocated behaves as an alloc call.
 *
 * param[in] capacity_new new capacity.
 *
 * @pre must be called in transaction scope.
 *
 * @post capacity() == capacity_new
 *
 * @throw pmem::transaction_error when snapshotting failed.
 * @throw rethrows constructor exception.
 * @throw rethrows destructor exception.
 * @throw pmem::transaction_free_error when freeing old underlying array failed.
 */
template <typename T>
void
vector<T>::realloc(size_type capacity_new)
{
	assert(pmemobj_tx_stage() == TX_STAGE_WORK);

	/*
	 * If _data == nullptr this object has never allocated any memory
	 * so we need to behave as alloc instead.
	 */
	if (_data == nullptr)
		return alloc(capacity_new);

	/*
	 * XXX: future optimization: we don't have to snapshot data
	 * which we will not overwrite
	 */
	add_data_to_tx(0, _size);

	auto old_data = _data;
	auto old_size = _size;
	pointer old_begin = _data.get();
	pointer old_end = capacity_new < _size
		? &_data[static_cast<difference_type>(capacity_new)]
		: &_data[static_cast<difference_type>(size())];

	_data = nullptr;
	_size = _capacity = 0;

	alloc(capacity_new);

	construct_at_end(std::make_move_iterator(old_begin),
			 std::make_move_iterator(old_end));

	/* destroy and free old data */
	for (size_type i = 0; i < old_size; ++i)
		detail::destroy<value_type>(
			old_data[static_cast<difference_type>(i)]);
	if (pmemobj_tx_free(old_data.raw()) != 0)
		throw pmem::transaction_free_error(
			"failed to delete persistent memory object")
			.with_pmemobj_errormsg();
}

/**
 * Private helper function. Returns recommended capacity for at least at_least
 * elements.
 *
 * @return recommended new capacity.
 */
template <typename T>
typename vector<T>::size_type
vector<T>::get_recommended_capacity(size_type at_least) const
{
	return detail::next_pow_2(at_least);
}

/**
 * Private helper function. Must be called during transaction. Destroys
 * elements in underlying array beginning from position size_new.
 *
 * @param[in] size_new new size
 *
 * @pre must be called in transaction scope.
 * @pre if initialized, range [begin(), end()) must be snapshotted in current
 * transaction.
 * @pre size_new <= size()
 *
 * @post size() == size_new
 *
 * @throw pmem::transaction_error when snapshotting failed.
 * @throw rethrows destructor exception.
 */
template <typename T>
void
vector<T>::shrink(size_type size_new)
{
	assert(pmemobj_tx_stage() == TX_STAGE_WORK);
	assert(size_new <= _size);

	add_data_to_tx(size_new, _size - size_new);

	for (size_type i = size_new; i < _size; ++i)
		detail::destroy<value_type>(
			_data[static_cast<difference_type>(i)]);
	_size = size_new;
}

/**
 * Private helper function. Takes a “snapshot” of data in range
 * [&_data[idx_first], &_data[idx_first + num])
 *
 * @param[in] idx_first first index.
 * @param[in] num number of elements to snapshot.
 *
 * @throw pmem::transaction_error when snapshotting failed.
 */
template <typename T>
void
vector<T>::add_data_to_tx(size_type idx_first, size_type num)
{
	assert(idx_first + num <= capacity());

#if LIBPMEMOBJ_CPP_VG_MEMCHECK_ENABLED
	/* Make sure that only data allocated by this vector is accessed */
	assert(VALGRIND_CHECK_MEM_IS_ADDRESSABLE(_data.get() + idx_first,
						 num * sizeof(T)) == 0);
#endif

	auto initialized_num = size() - idx_first;

	/* Snapshot elements in range [idx_first,size()) */
	detail::conditional_add_to_tx(_data.get() + idx_first,
				      (std::min)(initialized_num, num),
				      POBJ_XADD_ASSUME_INITIALIZED);

	if (num > initialized_num) {
		/* Elements after size() do not have to be snapshotted */
		detail::conditional_add_to_tx(_data.get() + size(),
					      num - initialized_num,
					      POBJ_XADD_NO_SNAPSHOT);
	}
}

/**
 * Comparison operator. Compares the contents of two containers.
 *
 * Checks if containers have the same number of elements and each element in lhs
 * is equal to element in rhs at the same position.
 *
 * @param[in] lhs first vector of type pmem::obj::vector<T>
 * @param[in] rhs second vector of type pmem::obj::vector<T>
 *
 * @return true if contents of the containers are equal, false otherwise
 */
template <typename T>
bool
operator==(const vector<T> &lhs, const vector<T> &rhs)
{
	return lhs.size() == rhs.size() &&
		std::equal(lhs.begin(), lhs.end(), rhs.begin());
}

/**
 * Comparison operator. Compares the contents of two containers.
 *
 * Checks if containers have the same number of elements and each element in lhs
 * is equal to element in rhs at the same position.
 *
 * @param[in] lhs first vector of type pmem::obj::vector<T>
 * @param[in] rhs second vector of type pmem::obj::vector<T>
 *
 * @return true if contents of the containers are not equal, false otherwise
 */
template <typename T>
bool
operator!=(const vector<T> &lhs, const vector<T> &rhs)
{
	return !(lhs == rhs);
}

/**
 * Comparison operator. Compares the contents of two containers
 * lexicographically.
 *
 * @param[in] lhs first vector of type pmem::obj::vector<T>
 * @param[in] rhs second vector of type pmem::obj::vector<T>
 *
 * @return true if contents of lhs are lexicographically less than contents of
 * rhs, false otherwise
 */
template <typename T>
bool
operator<(const vector<T> &lhs, const vector<T> &rhs)
{
	return std::lexicographical_compare(lhs.begin(), lhs.end(), rhs.begin(),
					    rhs.end());
}

/**
 * Comparison operator. Compares the contents of two containers
 * lexicographically.
 *
 * @param[in] lhs first vector of type pmem::obj::vector<T>
 * @param[in] rhs second vector of type pmem::obj::vector<T>
 *
 * @return true if contents of lhs are lexicographically lesser than or equal to
 * contents of rhs, false otherwise
 */
template <typename T>
bool
operator<=(const vector<T> &lhs, const vector<T> &rhs)
{
	return !(rhs < lhs);
}

/**
 * Comparison operator. Compares the contents of two containers
 * lexicographically.
 *
 * @param[in] lhs first vector of type pmem::obj::vector<T>
 * @param[in] rhs second vector of type pmem::obj::vector<T>
 *
 * @return true if contents of lhs are lexicographically greater than contents
 * of rhs, false otherwise
 */

template <typename T>
bool
operator>(const vector<T> &lhs, const vector<T> &rhs)
{
	return rhs < lhs;
}

/**
 * Comparison operator. Compares the contents of two containers
 * lexicographically.
 *
 * @param[in] lhs first vector of type pmem::obj::vector<T>
 * @param[in] rhs second vector of type pmem::obj::vector<T>
 *
 * @return true if contents of lhs are lexicographically greater than or equal
 * to contents of rhs, false otherwise
 */
template <typename T>
bool
operator>=(const vector<T> &lhs, const vector<T> &rhs)
{
	return !(lhs < rhs);
}

/**
 * Comparison operator. Compares the contents of two containers.
 *
 * Checks if containers have the same number of elements and each element in lhs
 * is equal to element in rhs at the same position.
 *
 * @param[in] lhs first vector of type pmem::obj::vector<T>
 * @param[in] rhs second vector of type std::vector<T>
 *
 * @return true if contents of the containers are equal, false otherwise
 */
template <typename T>
bool
operator==(const vector<T> &lhs, const std::vector<T> &rhs)
{
	return lhs.size() == rhs.size() &&
		std::equal(lhs.begin(), lhs.end(), rhs.begin());
}

/**
 * Comparison operator. Compares the contents of two containers.
 *
 * Checks if containers have the same number of elements and each element in lhs
 * is equal to element in rhs at the same position.
 *
 * @param[in] lhs first vector of type pmem::obj::vector<T>
 * @param[in] rhs second vector of type std::vector<T>
 *
 * @return true if contents of the containers are not equal, false otherwise
 */
template <typename T>
bool
operator!=(const vector<T> &lhs, const std::vector<T> &rhs)
{
	return !(lhs == rhs);
}

/**
 * Comparison operator. Compares the contents of two containers
 * lexicographically.
 *
 * @param[in] lhs first vector of type pmem::obj::vector<T>
 * @param[in] rhs second vector of type std::vector<T>
 *
 * @return true if contents of lhs are lexicographically less than contents of
 * rhs, false otherwise
 */
template <typename T>
bool
operator<(const vector<T> &lhs, const std::vector<T> &rhs)
{
	return std::lexicographical_compare(lhs.begin(), lhs.end(), rhs.begin(),
					    rhs.end());
}

/**
 * Comparison operator. Compares the contents of two containers
 * lexicographically.
 *
 * @param[in] lhs first vector of type pmem::obj::vector<T>
 * @param[in] rhs second vector of ype std::vector<T>
 *
 * @return true if contents of lhs are lexicographically lesser than or equal to
 * contents of rhs, false otherwise
 */
template <typename T>
bool
operator<=(const vector<T> &lhs, const std::vector<T> &rhs)
{
	return !(std::lexicographical_compare(rhs.begin(), rhs.end(),
					      lhs.begin(), lhs.end()));
}

/**
 * Comparison operator. Compares the contents of two containers
 * lexicographically.
 *
 * @param[in] lhs first vector of type pmem::obj::vector<T>
 * @param[in] rhs second vector of type std::vector<T>
 *
 * @return true if contents of lhs are lexicographically greater than contents
 * of rhs, false otherwise
 */

template <typename T>
bool
operator>(const vector<T> &lhs, const std::vector<T> &rhs)
{
	return !(lhs <= rhs);
}

/**
 * Comparison operator. Compares the contents of two containers
 * lexicographically.
 *
 * @param[in] lhs first vector of type pmem::obj::vector<T>
 * @param[in] rhs second vector of type std::vector<T>
 *
 * @return true if contents of lhs are lexicographically greater than or equal
 * to contents of rhs, false otherwise
 */
template <typename T>
bool
operator>=(const vector<T> &lhs, const std::vector<T> &rhs)
{
	return !(lhs < rhs);
}

/**
 * Comparison operator. Compares the contents of two containers.
 *
 * Checks if containers have the same number of elements and each element in lhs
 * is equal to element in rhs at the same position.
 *
 * @param[in] lhs first vector of type std::vector<T>
 * @param[in] rhs second vector of type pmem::obj::vector<T>
 *
 * @return true if contents of the containers are equal, false otherwise
 */
template <typename T>
bool
operator==(const std::vector<T> &lhs, const vector<T> &rhs)
{
	return rhs == lhs;
}

/**
 * Comparison operator. Compares the contents of two containers.
 *
 * Checks if containers have the same number of elements and each element in lhs
 * is equal to element in rhs at the same position.
 *
 * @param[in] lhs first vector of type std::vector<T>
 * @param[in] rhs second vector of type pmem::obj::vector<T>
 *
 * @return true if contents of the containers are not equal, false otherwise
 */
template <typename T>
bool
operator!=(const std::vector<T> &lhs, const vector<T> &rhs)
{
	return !(lhs == rhs);
}

/**
 * Comparison operator. Compares the contents of two containers
 * lexicographically.
 *
 * @param[in] lhs first vector of type std::vector<T>
 * @param[in] rhs second vector of type pmem::obj::vector<T>
 *
 * @return true if contents of lhs are lexicographically less than contents of
 * rhs, false otherwise
 */
template <typename T>
bool
operator<(const std::vector<T> &lhs, const vector<T> &rhs)
{
	return rhs > lhs;
}

/**
 * Comparison operator. Compares the contents of two containers
 * lexicographically.
 *
 * @param[in] lhs first vector of ype std::vector<T>
 * @param[in] rhs second vector of type pmem::obj::vector<T>
 *
 * @return true if contents of lhs are lexicographically lesser than or equal to
 * contents of rhs, false otherwise
 */
template <typename T>
bool
operator<=(const std::vector<T> &lhs, const vector<T> &rhs)
{
	return !(rhs < lhs);
}

/**
 * Comparison operator. Compares the contents of two containers
 * lexicographically.
 *
 * @param[in] lhs first vector of type std::vector<T>
 * @param[in] rhs second vector of type pmem::obj::vector<T>
 *
 * @return true if contents of lhs are lexicographically greater than contents
 * of rhs, false otherwise
 */

template <typename T>
bool
operator>(const std::vector<T> &lhs, const vector<T> &rhs)
{
	return rhs < lhs;
}

/**
 * Comparison operator. Compares the contents of two containers
 * lexicographically.
 *
 * @param[in] lhs first vector of type std::vector<T>
 * @param[in] rhs second vector of type pmem::obj::vector<T>
 *
 * @return true if contents of lhs are lexicographically greater than or equal
 * to contents of rhs, false otherwise
 */
template <typename T>
bool
operator>=(const std::vector<T> &lhs, const vector<T> &rhs)
{
	return !(lhs < rhs);
}

/**
 * Swaps the contents of lhs and rhs.
 *
 * @param[in] lhs first vector
 * @param[in] rhs second vector
 */
template <typename T>
void
swap(vector<T> &lhs, vector<T> &rhs)
{
	lhs.swap(rhs);
}

} /* namespace obj */

} /* namespace pmem */

#endif /* LIBPMEMOBJ_CPP_VECTOR_HPP */<|MERGE_RESOLUTION|>--- conflicted
+++ resolved
@@ -1,9 +1,5 @@
 /*
-<<<<<<< HEAD
- * Copyright 2018-2020, Intel Corporation
-=======
  * Copyright 2018-2021, Intel Corporation
->>>>>>> 31b402d6
  *
  * Redistribution and use in source and binary forms, with or without
  * modification, are permitted provided that the following conditions
