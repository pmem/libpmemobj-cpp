// SPDX-License-Identifier: BSD-3-Clause
/* Copyright 2020, Intel Corporation */

/**
 * @file
 * Implementation of persistent radix tree.
 * Based on: https://github.com/pmem/vmemcache/blob/master/src/critnib.h
 *
 * The implementation is a variation of a PATRICIA trie - the internal
 * nodes do not store the path explicitly, but only a position at which
 * the keys differ. Keys are stored entirely in leaves.
 *
 * More info about radix tree: https://en.wikipedia.org/wiki/Radix_tree
 */

#ifndef LIBPMEMOBJ_CPP_RADIX_HPP
#define LIBPMEMOBJ_CPP_RADIX_HPP

#include <libpmemobj++/allocator.hpp>
#include <libpmemobj++/container/string.hpp>
#include <libpmemobj++/detail/pair.hpp>
#include <libpmemobj++/detail/template_helpers.hpp>
#include <libpmemobj++/experimental/inline_string.hpp>
#include <libpmemobj++/experimental/self_relative_ptr.hpp>
#include <libpmemobj++/make_persistent.hpp>
#include <libpmemobj++/p.hpp>
#include <libpmemobj++/persistent_ptr.hpp>
#include <libpmemobj++/pext.hpp>
#include <libpmemobj++/pool.hpp>
#include <libpmemobj++/string_view.hpp>
#include <libpmemobj++/transaction.hpp>
#include <libpmemobj++/utils.hpp>

#include <algorithm>
#include <iostream>
#include <string>
#if __cpp_lib_endian
#include <bit>
#endif

#include <libpmemobj++/detail/common.hpp>
#include <libpmemobj++/detail/integer_sequence.hpp>

namespace pmem
{

namespace detail
{
template <typename T, typename Enable = void>
struct bytes_view;
}

namespace obj
{

namespace experimental
{

/**
 * Radix tree is an associative, ordered container. Its API is similar
 * to the API of std::map.
 *
 * Unlike std::map radix tree does not use comparison (std::less or equivalent)
 * to locate elements. Instead, keys are mapped to a sequence of bytes using
 * user-provided BytesView type. The key's bytes uniquely define the position of
 * an element. In some way, it is similar to a hash table (BytesView can be
 * treated as a hash function) but with sorted elements.
 *
 * The elements' ordering is defined based on the BytesView mapping. The byte
 * sequences are compared using a function equivalent to std::string::compare.
 *
 * BytesView should accept a pointer to the key type in a constructor and
 * provide operator[] (should return a byte at the specified position in the
 * byte representation of value) and size (should return size of value in bytes)
 * method. The declaration should be as following:
 *
 * @code
 * struct BytesView {
 *  BytesView(const Type* t);
 *  char operator[](size_t pos) const; // Must be const!
 *  size_t size() const; // Must be const!
 * };
 * @endcode
 *
 * By default, implementation for pmem::obj::basic_inline_string<CharT, Traits>
 * and unsigned integral types is provided. Note that integral types are assumed
 * to be in little-endian.
 *
 * Iterators and references are stable (are not invalidated by inserts or erases
 * of other elements nor by assigning to the value) for all value types except
 * basic_inline_string<CharT, Traits>.
 *
 * In case of basic_inline_string<CharT, Traits>, iterators and references are
 * not invalidated by other inserts or erases, but might be invalidated by
 * assigning new value to the element. Using find(K).assign_val("new_value") may
 * invalidate other iterators and references to the element with key K.
 *
 * swap() invalidates all references and iterators.
 *
 * An example of custom BytesView implementation:
 * @snippet radix_tree/radix_tree_custom_key.cpp bytes_view_example
 */
template <typename Key, typename Value,
	  typename BytesView = detail::bytes_view<Key>>
class radix_tree {
	template <bool IsConst>
	struct radix_tree_iterator;

public:
	using key_type = Key;
	using mapped_type = Value;
	using value_type = detail::pair<const key_type, mapped_type>;
	using size_type = std::size_t;
	using reference = value_type &;
	using const_reference = const value_type &;
	using iterator = radix_tree_iterator<false>;
	using const_iterator = radix_tree_iterator<true>;
	using reverse_iterator = std::reverse_iterator<iterator>;
	using const_reverse_iterator = std::reverse_iterator<const_iterator>;
	using difference_type = std::ptrdiff_t;

	radix_tree();

	template <class InputIt>
	radix_tree(InputIt first, InputIt last);
	radix_tree(const radix_tree &m);
	radix_tree(radix_tree &&m);
	radix_tree(std::initializer_list<value_type> il);

	radix_tree &operator=(const radix_tree &m);
	radix_tree &operator=(radix_tree &&m);
	radix_tree &operator=(std::initializer_list<value_type> ilist);

	~radix_tree();

	template <class... Args>
	std::pair<iterator, bool> emplace(Args &&... args);

	std::pair<iterator, bool> insert(const value_type &v);
	std::pair<iterator, bool> insert(value_type &&v);
	template <typename P,
		  typename = typename std::enable_if<
			  std::is_constructible<value_type, P &&>::value,
			  P>::type>
	std::pair<iterator, bool> insert(P &&p);
	/* iterator insert(const_iterator position, const value_type &v); */
	/* iterator insert(const_iterator position, value_type &&v); */
	/* template <
		typename P,
		typename = typename std::enable_if<
			detail::has_is_transparent<BytesView>::value, P>::type>
	iterator insert(const_iterator position, P &&p); */
	template <class InputIterator>
	void insert(InputIterator first, InputIterator last);
	void insert(std::initializer_list<value_type> il);
	// insert_return_type insert(node_type&& nh);
	// iterator insert(const_iterator hint, node_type&& nh);

	template <class... Args>
	std::pair<iterator, bool> try_emplace(const key_type &k,
					      Args &&... args);
	template <class... Args>
	std::pair<iterator, bool> try_emplace(key_type &&k, Args &&... args);
	/*template <class... Args>
	iterator try_emplace(const_iterator hint, const key_type &k,
			     Args &&... args);*/
	/*template <class... Args>
	iterator try_emplace(const_iterator hint, key_type &&k,
			     Args &&... args);*/
	/* https://gcc.gnu.org/bugzilla/show_bug.cgi?id=96976 */
	template <typename K, typename BV = BytesView, class... Args>
	auto try_emplace(K &&k, Args &&... args) -> typename std::enable_if<
		detail::has_is_transparent<BV>::value &&
			!std::is_same<typename std::remove_const<
					      typename std::remove_reference<
						      K>::type>::type,
				      key_type>::value,
		std::pair<iterator, bool>>::type;

	template <typename M>
	std::pair<iterator, bool> insert_or_assign(const key_type &k, M &&obj);
	template <typename M>
	std::pair<iterator, bool> insert_or_assign(key_type &&k, M &&obj);
	/*template <typename M>
	iterator insert_or_assign(const_iterator hint, const key_type &k,
				  M &&obj);*/
	/*template <typename M>
	iterator insert_or_assign(const_iterator hint, key_type &&k, M &&obj);*/
	template <
		typename M, typename K,
		typename = typename std::enable_if<
			detail::has_is_transparent<BytesView>::value, K>::type>
	std::pair<iterator, bool> insert_or_assign(K &&k, M &&obj);

	iterator erase(const_iterator pos);
	iterator erase(const_iterator first, const_iterator last);
	size_type erase(const key_type &k);
	template <typename K,
		  typename = typename std::enable_if<
			  detail::has_is_transparent<BytesView>::value &&
				  !std::is_same<K, iterator>::value &&
				  !std::is_same<K, const_iterator>::value,
			  K>::type>
	size_type erase(const K &k);

	void clear();

	size_type count(const key_type &k) const;
	template <
		typename K,
		typename = typename std::enable_if<
			detail::has_is_transparent<BytesView>::value, K>::type>
	size_type count(const K &k) const;

	iterator find(const key_type &k);
	const_iterator find(const key_type &k) const;
	template <
		typename K,
		typename = typename std::enable_if<
			detail::has_is_transparent<BytesView>::value, K>::type>
	iterator find(const K &k);
	template <
		typename K,
		typename = typename std::enable_if<
			detail::has_is_transparent<BytesView>::value, K>::type>
	const_iterator find(const K &k) const;

	iterator lower_bound(const key_type &k);
	const_iterator lower_bound(const key_type &k) const;
	template <
		typename K,
		typename = typename std::enable_if<
			detail::has_is_transparent<BytesView>::value, K>::type>
	iterator lower_bound(const K &k);
	template <
		typename K,
		typename = typename std::enable_if<
			detail::has_is_transparent<BytesView>::value, K>::type>
	const_iterator lower_bound(const K &k) const;

	iterator upper_bound(const key_type &k);
	const_iterator upper_bound(const key_type &k) const;
	template <
		typename K,
		typename = typename std::enable_if<
			detail::has_is_transparent<BytesView>::value, K>::type>
	iterator upper_bound(const K &k);
	template <
		typename K,
		typename = typename std::enable_if<
			detail::has_is_transparent<BytesView>::value, K>::type>
	const_iterator upper_bound(const K &k) const;

	iterator begin();
	iterator end();
	const_iterator cbegin() const;
	const_iterator cend() const;
	const_iterator begin() const;
	const_iterator end() const;

	reverse_iterator rbegin();
	reverse_iterator rend();
	const_reverse_iterator crbegin() const;
	const_reverse_iterator crend() const;
	const_reverse_iterator rbegin() const;
	const_reverse_iterator rend() const;

	/* capacity: */
	bool empty() const noexcept;
	size_type max_size() const noexcept;
	uint64_t size() const noexcept;

	void swap(radix_tree &rhs);

	template <typename K, typename V, typename BV>
	friend std::ostream &operator<<(std::ostream &os,
					const radix_tree<K, V, BV> &tree);

private:
	using byten_t = uint64_t;
	using bitn_t = uint8_t;

	/* Size of a chunk which differentiates subtrees of a node */
	static constexpr std::size_t SLICE = 4;
	/* Mask for SLICE */
	static constexpr std::size_t NIB = ((1ULL << SLICE) - 1);
	/* Number of children in internal nodes */
	static constexpr std::size_t SLNODES = (1 << SLICE);
	/* Mask for SLICE */
	static constexpr bitn_t SLICE_MASK = (bitn_t) ~(SLICE - 1);
	/* Position of the first SLICE */
	static constexpr bitn_t FIRST_NIB = 8 - SLICE;

	struct tagged_node_ptr;
	struct leaf;
	struct node;

	/*** pmem members ***/
	tagged_node_ptr root;
	p<uint64_t> size_;

	/* helper functions */
	template <typename K, typename F, class... Args>
	std::pair<iterator, bool> internal_emplace(const K &, F &&);
	template <typename K>
	leaf *internal_find(const K &k) const;

	static tagged_node_ptr &parent_ref(tagged_node_ptr n);
	template <typename K1, typename K2>
	static bool keys_equal(const K1 &k1, const K2 &k2);
	template <typename K1, typename K2>
	static int compare(const K1 &k1, const K2 &k2, byten_t offset = 0);
	template <bool Direction, typename Iterator>
	static leaf *next_leaf(Iterator child, tagged_node_ptr parent);
	template <bool Direction>
	static leaf *find_leaf(tagged_node_ptr n);
	static unsigned slice_index(char k, uint8_t shift);
	template <typename K1, typename K2>
	static byten_t prefix_diff(const K1 &lhs, const K2 &rhs,
				   byten_t offset = 0);
	leaf *any_leftmost_leaf(tagged_node_ptr n, size_type min_depth) const;
	template <typename K1, typename K2>
	static bitn_t bit_diff(const K1 &leaf_key, const K2 &key, byten_t diff);
	template <typename K>
	leaf *common_prefix_leaf(const K &key) const;
	static void print_rec(std::ostream &os, radix_tree::tagged_node_ptr n);
	template <typename K>
	static BytesView bytes_view(const K &k);
	static string_view bytes_view(string_view s);
	static bool path_length_equal(size_t key_size, tagged_node_ptr n);
	template <typename K>
	std::tuple<const tagged_node_ptr *, tagged_node_ptr>
	descend(const K &k, byten_t diff, bitn_t sh) const;
	template <typename K>
	std::tuple<tagged_node_ptr *, tagged_node_ptr>
	descend(const K &k, byten_t diff, bitn_t sh);
	template <bool Lower, typename K>
	const_iterator internal_bound(const K &k) const;

	void check_pmem();
	void check_tx_stage_work();

	static_assert(sizeof(node) == 256,
		      "Internal node should have size equal to 256 bytes.");
};

template <typename Key, typename Value, typename BytesView>
void swap(radix_tree<Key, Value, BytesView> &lhs,
	  radix_tree<Key, Value, BytesView> &rhs);

template <typename Key, typename Value, typename BytesView>
struct radix_tree<Key, Value, BytesView>::tagged_node_ptr {
	tagged_node_ptr() = default;
	tagged_node_ptr(const tagged_node_ptr &rhs) = default;

	tagged_node_ptr(std::nullptr_t);
	tagged_node_ptr(const persistent_ptr<leaf> &ptr);
	tagged_node_ptr(const persistent_ptr<node> &ptr);

	tagged_node_ptr &operator=(const tagged_node_ptr &rhs) = default;

	tagged_node_ptr &operator=(std::nullptr_t);
	tagged_node_ptr &operator=(const persistent_ptr<leaf> &rhs);
	tagged_node_ptr &operator=(const persistent_ptr<node> &rhs);

	bool operator==(const tagged_node_ptr &rhs) const;
	bool operator!=(const tagged_node_ptr &rhs) const;

	bool operator==(const radix_tree::leaf *rhs) const;
	bool operator!=(const radix_tree::leaf *rhs) const;

	void swap(tagged_node_ptr &rhs);

	bool is_leaf() const;

	radix_tree::leaf *get_leaf() const;
	radix_tree::node *get_node() const;

	radix_tree::node *operator->() const noexcept;

	explicit operator bool() const noexcept;

private:
	static constexpr uintptr_t IS_LEAF = 1;
	void *add_tag(radix_tree::leaf *ptr) const;
	void *remove_tag(void *ptr) const;

	self_relative_ptr_base ptr;
};

/**
 * This is the structure which 'holds' key/value pair. The data
 * is not stored as an object within this structure but rather
 * just after the structure (using emplace new). This is done
 * so that we can use inline_string and limit the number of allocations.
 *
 * Constructors of the leaf structure mimics those of std::pair<const Key,
 * Value>.
 */
template <typename Key, typename Value, typename BytesView>
struct radix_tree<Key, Value, BytesView>::leaf {
	using tree_type = radix_tree<Key, Value, BytesView>;

	leaf(const leaf &) = delete;
	leaf(leaf &&) = delete;

	leaf &operator=(const leaf &) = delete;
	leaf &operator=(leaf &&) = delete;

	~leaf();

	Key &key();
	Value &value();

	const Key &key() const;
	const Value &value() const;

	static persistent_ptr<leaf> make(tagged_node_ptr parent);

	template <typename... Args1, typename... Args2>
	static persistent_ptr<leaf>
	make(tagged_node_ptr parent, std::piecewise_construct_t pc,
	     std::tuple<Args1...> first_args, std::tuple<Args2...> second_args);
	template <typename K, typename V>
	static persistent_ptr<leaf> make(tagged_node_ptr parent, K &&k, V &&v);
	static persistent_ptr<leaf> make(tagged_node_ptr parent, const Key &k,
					 const Value &v);
	template <typename K, typename... Args>
	static persistent_ptr<leaf> make_key_args(tagged_node_ptr parent, K &&k,
						  Args &&... args);
	template <typename K, typename V>
	static persistent_ptr<leaf> make(tagged_node_ptr parent,
					 detail::pair<K, V> &&p);
	template <typename K, typename V>
	static persistent_ptr<leaf> make(tagged_node_ptr parent,
					 const detail::pair<K, V> &p);
	template <typename K, typename V>
	static persistent_ptr<leaf> make(tagged_node_ptr parent,
					 std::pair<K, V> &&p);
	template <typename K, typename V>
	static persistent_ptr<leaf> make(tagged_node_ptr parent,
					 const std::pair<K, V> &p);
	static persistent_ptr<leaf> make(tagged_node_ptr parent,
					 const leaf &other);

private:
	friend class radix_tree<Key, Value, BytesView>;

	leaf() = default;

	template <typename... Args1, typename... Args2, size_t... I1,
		  size_t... I2>
	static persistent_ptr<leaf>
	make(tagged_node_ptr parent, std::piecewise_construct_t,
	     std::tuple<Args1...> &first_args,
	     std::tuple<Args2...> &second_args, detail::index_sequence<I1...>,
	     detail::index_sequence<I2...>);

	tagged_node_ptr parent = nullptr;
};

/**
 * This is internal node. It does not hold any values directly, but
 * can contain pointer to an embedded entry (see below).
 */
template <typename Key, typename Value, typename BytesView>
struct radix_tree<Key, Value, BytesView>::node {
	node(tagged_node_ptr parent, byten_t byte, bitn_t bit);

	/**
	 * Pointer to a parent node. Used by iterators.
	 */
	tagged_node_ptr parent;

	/**
	 * The embedded_entry ptr is used only for nodes for which length of the
	 * path from root is a multiple of byte (n->bit == FIRST_NIB). This
	 * entry holds a key which represents the entire subtree prefix (path
	 * from root).
	 */
	tagged_node_ptr embedded_entry;

	/* Children can be both leaves and internal nodes. */
	tagged_node_ptr child[SLNODES];

	/**
	 * Byte and bit together are used to calculate the NIB which is used to
	 * index the child array. The calculations are done in slice_index
	 * function.
	 *
	 * Let's say we have a key = 0xABCD
	 *
	 * For byte = 0, bit = 4 we have NIB = 0xA
	 * For byte = 0, bit = 0 we have NIB = 0xB
	 */
	byten_t byte;
	bitn_t bit;

	struct direction {
		static constexpr bool Forward = 0;
		static constexpr bool Reverse = 1;
	};

	struct forward_iterator;
	using reverse_iterator = std::reverse_iterator<forward_iterator>;

	template <bool Direction>
	using iterator =
		typename std::conditional<Direction == direction::Forward,
					  forward_iterator,
					  reverse_iterator>::type;

	template <bool Direction = direction::Forward>
	typename std::enable_if<
		Direction ==
			radix_tree<Key, Value,
				   BytesView>::node::direction::Forward,
		typename radix_tree<Key, Value,
				    BytesView>::node::forward_iterator>::type
	begin() const;

	template <bool Direction = direction::Forward>
	typename std::enable_if<
		Direction ==
			radix_tree<Key, Value,
				   BytesView>::node::direction::Forward,
		typename radix_tree<Key, Value,
				    BytesView>::node::forward_iterator>::type
	end() const;

	/* rbegin */
	template <bool Direction = direction::Forward>
	typename std::enable_if<
		Direction ==
			radix_tree<Key, Value,
				   BytesView>::node::direction::Reverse,
		typename radix_tree<Key, Value,
				    BytesView>::node::reverse_iterator>::type
	begin() const;

	/* rend */
	template <bool Direction = direction::Forward>
	typename std::enable_if<
		Direction ==
			radix_tree<Key, Value,
				   BytesView>::node::direction::Reverse,
		typename radix_tree<Key, Value,
				    BytesView>::node::reverse_iterator>::type
	end() const;

	template <bool Direction = direction::Forward, typename Ptr>
	auto find_child(const Ptr &n) const -> decltype(begin<Direction>());

	template <bool Direction = direction::Forward,
		  typename Enable = typename std::enable_if<
			  Direction == direction::Forward>::type>
	auto make_iterator(const tagged_node_ptr *ptr) const
		-> decltype(begin<Direction>());

	uint8_t padding[256 - sizeof(parent) - sizeof(leaf) - sizeof(child) -
			sizeof(byte) - sizeof(bit)];
};

/**
 * Radix tree iterator supports multipass and bidirectional iteration.
 * If Value type is inline_string, calling (*it).second = "new_value"
 * might cause reallocation and invalidate iterators to that element.
 */
template <typename Key, typename Value, typename BytesView>
template <bool IsConst>
struct radix_tree<Key, Value, BytesView>::radix_tree_iterator {
private:
	using leaf_ptr =
		typename std::conditional<IsConst, const leaf *, leaf *>::type;
	using node_ptr =
		typename std::conditional<IsConst, const tagged_node_ptr *,
					  tagged_node_ptr *>::type;
	friend struct radix_tree_iterator<true>;

public:
	using difference_type = std::ptrdiff_t;
	using value_type = radix_tree::leaf;
	using reference = typename std::conditional<IsConst, const value_type &,
						    value_type &>::type;
	using pointer = typename std::conditional<IsConst, value_type const *,
						  value_type *>::type;
	using iterator_category = std::bidirectional_iterator_tag;

	radix_tree_iterator() = default;
	radix_tree_iterator(leaf_ptr leaf_, node_ptr root);
	radix_tree_iterator(const radix_tree_iterator &rhs) = default;

	template <bool C = IsConst,
		  typename Enable = typename std::enable_if<C>::type>
	radix_tree_iterator(const radix_tree_iterator<false> &rhs);

	radix_tree_iterator &
	operator=(const radix_tree_iterator &rhs) = default;

	reference operator*() const;
	pointer operator->() const;

	template <typename V = Value,
		  typename Enable = typename std::enable_if<
			  detail::is_inline_string<V>::value>::type>
	void assign_val(basic_string_view<typename V::value_type,
					  typename V::traits_type>
				rhs);

	template <typename T, typename V = Value,
		  typename Enable = typename std::enable_if<
			  !detail::is_inline_string<V>::value>::type>
	void assign_val(T &&rhs);

	radix_tree_iterator &operator++();
	radix_tree_iterator &operator--();

	radix_tree_iterator operator++(int);
	radix_tree_iterator operator--(int);

	template <bool C>
	bool operator!=(const radix_tree_iterator<C> &rhs) const;

	template <bool C>
	bool operator==(const radix_tree_iterator<C> &rhs) const;

private:
	friend class radix_tree;

	leaf_ptr leaf_ = nullptr;
	node_ptr root = nullptr;
};

template <typename Key, typename Value, typename BytesView>
struct radix_tree<Key, Value, BytesView>::node::forward_iterator {
	using difference_type = std::ptrdiff_t;
	using value_type = tagged_node_ptr;
	using pointer = const value_type *;
	using reference = const value_type &;
	using iterator_category = std::forward_iterator_tag;

	forward_iterator(pointer child, const node *node);

	forward_iterator operator++();
	forward_iterator operator++(int);

	forward_iterator operator--();

	reference operator*() const;
	pointer operator->() const;

	pointer get_node() const;

	bool operator!=(const forward_iterator &rhs) const;
	bool operator==(const forward_iterator &rhs) const;

private:
	pointer child;
	const node *n;
};

/**
 * Default radix tree constructor. Constructs an empty container.
 * @pre must be called in transaction scope.
 *
 * @throw pmem::pool_error if an object is not in persistent memory.
 * @throw pmem::transaction_scope_error if constructor wasn't called in
 * transaction.
 */
template <typename Key, typename Value, typename BytesView>
radix_tree<Key, Value, BytesView>::radix_tree() : root(nullptr), size_(0)
{
	check_pmem();
	check_tx_stage_work();
}

/**
 * Constructs the container with the contents of the range [first,
 * last). If multiple elements in the range have keys that compare
 * equivalent, the first element is inserted.
 *
 * @param[in] first first iterator of inserted range.
 * @param[in] last last iterator of inserted range.
 *
 * InputIt must meet the requirements of LegacyInputIterator.
 *
 * @pre must be called in transaction scope.
 *
 * @throw pmem::pool_error if an object is not in persistent memory.
 * @throw pmem::transaction_scope_error if constructor wasn't called in
 * transaction.
 * @throw pmem::transaction_alloc_error when allocating memory for
 * inserted elements in transaction failed.
 * @throw rethrows element constructor exception.
 */
template <typename Key, typename Value, typename BytesView>
template <class InputIt>
radix_tree<Key, Value, BytesView>::radix_tree(InputIt first, InputIt last)
    : root(nullptr), size_(0)
{
	check_pmem();
	check_tx_stage_work();

	for (auto it = first; it != last; it++)
		emplace(*it);
}

/**
 * Copy constructor. Constructs the container with the copy of the
 * contents of other.
 *
 * @param[in] m reference to the radix_tree to be copied.
 *
 * @pre must be called in transaction scope.
 *
 * @throw pmem::pool_error if an object is not in persistent memory.
 * @throw pmem::transaction_alloc_error when allocating memory in transaction
 * failed.
 * @throw pmem::transaction_scope_error if constructor wasn't called in
 * transaction.
 * @throw rethrows element constructor exception.
 */
template <typename Key, typename Value, typename BytesView>
radix_tree<Key, Value, BytesView>::radix_tree(const radix_tree &m)
{
	check_pmem();
	check_tx_stage_work();

	root = nullptr;
	size_ = 0;

	for (auto it = m.cbegin(); it != m.cend(); it++)
		emplace(*it);
}

/**
 * Move constructor. Constructs the container with the contents of other using
 * move semantics. After the move, other is guaranteed to be empty().
 *
 * @param[in] m rvalue reference to the radix_tree to be moved from.
 *
 * @pre must be called in transaction scope.
 *
 * @throw pmem::pool_error if an object is not in persistent memory.
 * @throw pmem::transaction_scope_error if constructor wasn't called in
 * transaction.
 */
template <typename Key, typename Value, typename BytesView>
radix_tree<Key, Value, BytesView>::radix_tree(radix_tree &&m)
{
	check_pmem();
	check_tx_stage_work();

	root = m.root;
	size_ = m.size_;
	m.root = nullptr;
	m.size_ = 0;
}

/**
 * Constructs the container with the contents of the initializer list init.
 *
 * @param[in] il initializer list with content to be constructed.
 *
 * @pre must be called in transaction scope.
 *
 * @throw pmem::pool_error if an object is not in persistent memory.
 * @throw pmem::transaction_alloc_error when allocating memory in transaction
 * failed.
 * @throw pmem::transaction_scope_error if constructor wasn't called in
 * transaction.
 * @throw rethrows element constructor exception.
 */
template <typename Key, typename Value, typename BytesView>
radix_tree<Key, Value, BytesView>::radix_tree(
	std::initializer_list<value_type> il)
    : radix_tree(il.begin(), il.end())
{
}

/**
 * Copy assignment operator. Replaces the contents with a copy of the contents
 * of other transactionally.
 *
 * @throw pmem::pool_error if an object is not in persistent memory.
 * @throw pmem::transaction_error when snapshotting failed.
 * @throw pmem::transaction_alloc_error when allocating new memory failed.
 * @throw rethrows constructor's exception.
 */
template <typename Key, typename Value, typename BytesView>
radix_tree<Key, Value, BytesView> &
radix_tree<Key, Value, BytesView>::operator=(const radix_tree &other)
{
	check_pmem();

	auto pop = pool_by_vptr(this);

	if (this != &other) {
		transaction::run(pop, [&] {
			clear();

			this->root = nullptr;
			this->size_ = 0;

			for (auto it = other.cbegin(); it != other.cend(); it++)
				emplace(*it);
		});
	}

	return *this;
}

/**
 * Move assignment operator. Replaces the contents with those of other using
 * move semantics (i.e. the data in other is moved from other into this
 * container) transactionally. Other is in a valid but empty state afterwards.
 *
 * @throw pmem::pool_error if an object is not in persistent memory.
 * @throw pmem::transaction_error when snapshotting failed.
 */
template <typename Key, typename Value, typename BytesView>
radix_tree<Key, Value, BytesView> &
radix_tree<Key, Value, BytesView>::operator=(radix_tree &&other)
{
	check_pmem();

	auto pop = pool_by_vptr(this);

	if (this != &other) {
		transaction::run(pop, [&] {
			clear();

			this->root = other.root;
			this->size_ = other.size_;
			other.root = nullptr;
			other.size_ = 0;
		});
	}

	return *this;
}

/**
 * Replaces the contents with those identified by initializer list ilist
 * transactionally.
 *
 * @param[in] ilist initializer list to use as data source.
 *
 * @throw pmem::pool_error if an object is not in persistent memory.
 * @throw pmem::transaction_error when snapshotting failed.
 * @throw pmem::transaction_alloc_error when allocating new memory failed.
 */
template <typename Key, typename Value, typename BytesView>
radix_tree<Key, Value, BytesView> &
radix_tree<Key, Value, BytesView>::operator=(
	std::initializer_list<value_type> ilist)
{
	check_pmem();

	auto pop = pool_by_vptr(this);

	transaction::run(pop, [&] {
		clear();

		this->root = nullptr;
		this->size_ = 0;

		for (auto it = ilist.begin(); it != ilist.end(); it++)
			emplace(*it);
	});

	return *this;
}

/**
 * Destructor.
 */
template <typename Key, typename Value, typename BytesView>
radix_tree<Key, Value, BytesView>::~radix_tree()
{
	try {
		clear();
	} catch (...) {
		std::terminate();
	}
}

/**
 * Checks whether the container is empty.
 *
 * @return true if container is empty, false otherwise.
 */
template <typename Key, typename Value, typename BytesView>
bool
radix_tree<Key, Value, BytesView>::empty() const noexcept
{
	return size_ == 0;
}

/**
 * @return maximum number of elements the container is able to hold
 */
template <typename Key, typename Value, typename BytesView>
typename radix_tree<Key, Value, BytesView>::size_type
radix_tree<Key, Value, BytesView>::max_size() const noexcept
{
	return std::numeric_limits<difference_type>::max();
}

/**
 * @return number of elements.
 */
template <typename Key, typename Value, typename BytesView>
uint64_t
radix_tree<Key, Value, BytesView>::size() const noexcept
{
	return this->size_;
}

/**
 * Member swap.
 *
 * Exchanges *this with @param rhs
 */
template <typename Key, typename Value, typename BytesView>
void
radix_tree<Key, Value, BytesView>::swap(radix_tree &rhs)
{
	auto pop = pool_by_vptr(this);

	transaction::run(pop, [&] {
		this->size_.swap(rhs.size_);
		this->root.swap(rhs.root);
	});
}

/*
 * Returns reference to n->parent (handles both internal and leaf nodes).
 */
template <typename Key, typename Value, typename BytesView>
typename radix_tree<Key, Value, BytesView>::tagged_node_ptr &
radix_tree<Key, Value, BytesView>::parent_ref(tagged_node_ptr n)
{
	if (n.is_leaf())
		return n.get_leaf()->parent;

	return n->parent;
}

/*
 * Find a leftmost leaf in a subtree of @param n.
 *
 * @param min_depth specifies minimum depth of the leaf. If the
 * tree is shorter than min_depth, a bottom leaf is returned.
 */
template <typename Key, typename Value, typename BytesView>
typename radix_tree<Key, Value, BytesView>::leaf *
radix_tree<Key, Value, BytesView>::any_leftmost_leaf(
	typename radix_tree<Key, Value, BytesView>::tagged_node_ptr n,
	size_type min_depth) const
{
	assert(n);

	while (!n.is_leaf()) {
		if (n->embedded_entry && n->byte >= min_depth)
			return n->embedded_entry.get_leaf();

		for (size_t i = 0; i < SLNODES; i++) {
			tagged_node_ptr m;
			if ((m = n->child[i])) {
				n = m;
				break;
			}
		}
	}

	return n.get_leaf();
}

/*
 * Descends to the leaf that shares a common prefix with the key.
 */
template <typename Key, typename Value, typename BytesView>
template <typename K>
typename radix_tree<Key, Value, BytesView>::leaf *
radix_tree<Key, Value, BytesView>::common_prefix_leaf(const K &key) const
{
	auto n = root;

	while (n && !n.is_leaf() && n->byte < key.size()) {
		auto nn = n->child[slice_index(key[n->byte], n->bit)];

		if (nn)
			n = nn;
		else {
			n = any_leftmost_leaf(n, key.size());
			break;
		}
	}

	/* This can happen when key is a prefix of some leaf or when the node at
	 * which the keys diverge isn't a leaf */
	if (!n.is_leaf())
		n = any_leftmost_leaf(n, key.size());

	return n.get_leaf();
}

template <typename Key, typename Value, typename BytesView>
template <typename K>
BytesView
radix_tree<Key, Value, BytesView>::bytes_view(const K &key)
{
	/* bytes_view accepts const pointer instead of reference to make sure
	 * there is no implicit conversion to a temporary type (and hence
	 * dangling references). */
	return BytesView(&key);
}

template <typename Key, typename Value, typename BytesView>
string_view
radix_tree<Key, Value, BytesView>::bytes_view(string_view key)
{
	return key;
}

/*
 * Checks for key equality.
 */
template <typename Key, typename Value, typename BytesView>
template <typename K1, typename K2>
bool
radix_tree<Key, Value, BytesView>::keys_equal(const K1 &k1, const K2 &k2)
{
	return k1.size() == k2.size() && compare(k1, k2) == 0;
}

/*
 * Checks for key equality.
 */
template <typename Key, typename Value, typename BytesView>
template <typename K1, typename K2>
int
radix_tree<Key, Value, BytesView>::compare(const K1 &k1, const K2 &k2,
					   byten_t offset)
{
	auto ret = prefix_diff(k1, k2, offset);

	if (ret != (std::min)(k1.size(), k2.size()))
		return (unsigned char)(k1[ret]) - (unsigned char)(k2[ret]);

	return k1.size() - k2.size();
}

/*
 * Returns length of common prefix of lhs and rhs.
 */
template <typename Key, typename Value, typename BytesView>
template <typename K1, typename K2>
typename radix_tree<Key, Value, BytesView>::byten_t
radix_tree<Key, Value, BytesView>::prefix_diff(const K1 &lhs, const K2 &rhs,
					       byten_t offset)
{
	byten_t diff;
	for (diff = offset; diff < (std::min)(lhs.size(), rhs.size()); diff++) {
		if (lhs[diff] != rhs[diff])
			return diff;
	}

	return diff;
}

/*
 * Checks whether length of the path from root to n is equal
 * to key_size.
 */
template <typename Key, typename Value, typename BytesView>
bool
radix_tree<Key, Value, BytesView>::path_length_equal(size_t key_size,
						     tagged_node_ptr n)
{
	return n->byte == key_size && n->bit == bitn_t(FIRST_NIB);
}

template <typename Key, typename Value, typename BytesView>
template <typename K1, typename K2>
typename radix_tree<Key, Value, BytesView>::bitn_t
radix_tree<Key, Value, BytesView>::bit_diff(const K1 &leaf_key, const K2 &key,
					    byten_t diff)
{
	auto min_key_len = (std::min)(leaf_key.size(), key.size());
	bitn_t sh = 8;

	/* If key differs from leaf_key at some point (neither is a prefix of
	 * another) we will descend to the point of divergence. Otherwise we
	 * will look for a node which represents the prefix. */
	if (diff < min_key_len) {
		auto at =
			static_cast<unsigned char>(leaf_key[diff] ^ key[diff]);
		sh = pmem::detail::mssb_index((uint32_t)at) & SLICE_MASK;
	}

	return sh;
}

template <typename Key, typename Value, typename BytesView>
template <typename K>
std::tuple<const typename radix_tree<Key, Value, BytesView>::tagged_node_ptr *,
	   typename radix_tree<Key, Value, BytesView>::tagged_node_ptr>
radix_tree<Key, Value, BytesView>::descend(const K &key, byten_t diff,
					   bitn_t sh) const
{
	auto n = root;
	auto prev = n;
	auto slot = &root;

	while (n && !n.is_leaf() &&
	       (n->byte < diff || (n->byte == diff && n->bit >= sh))) {
		prev = n;
		slot = &n->child[slice_index(key[n->byte], n->bit)];
		n = *slot;
	}

	return {slot, prev};
}

template <typename Key, typename Value, typename BytesView>
template <typename K>
std::tuple<typename radix_tree<Key, Value, BytesView>::tagged_node_ptr *,
	   typename radix_tree<Key, Value, BytesView>::tagged_node_ptr>
radix_tree<Key, Value, BytesView>::descend(const K &key, byten_t diff,
					   bitn_t sh)
{
	const tagged_node_ptr *slot;
	tagged_node_ptr prev;

	std::tie(slot, prev) =
		const_cast<const radix_tree *>(this)->descend(key, diff, sh);

	return {const_cast<tagged_node_ptr *>(slot), prev};
}

template <typename Key, typename Value, typename BytesView>
template <typename K, typename F, class... Args>
std::pair<typename radix_tree<Key, Value, BytesView>::iterator, bool>
radix_tree<Key, Value, BytesView>::internal_emplace(const K &k, F &&make_leaf)
{
	auto key = bytes_view(k);
	auto pop = pool_base(pmemobj_pool_by_ptr(this));

	if (!root) {
		transaction::run(pop, [&] { this->root = make_leaf(nullptr); });
		return {iterator(root.get_leaf(), &root), true};
	}

	/*
	 * Need to descend the tree twice. First to find a leaf that
	 * represents a subtree that shares a common prefix with the key.
	 * This is needed to find out the actual labels between nodes (they
	 * are not known due to a possible path compression). Second time to
	 * find the place for the new element.
	 */
	auto leaf = common_prefix_leaf(key);
	auto leaf_key = bytes_view(leaf->key());
	auto diff = prefix_diff(key, leaf_key);
	auto sh = bit_diff(leaf_key, key, diff);

	/* Key exists. */
	if (diff == key.size() && leaf_key.size() == key.size())
		return {iterator(leaf, &root), false};

	/* Descend into the tree again. */
	tagged_node_ptr *slot;
	tagged_node_ptr prev;
	std::tie(slot, prev) = descend(key, diff, sh);

	auto n = *slot;

	/*
	 * If the divergence point is at same nib as an existing node, and
	 * the subtree there is empty, just place our leaf there and we're
	 * done.  Obviously this can't happen if SLICE == 1.
	 */
	if (!n) {
		assert(diff < (std::min)(leaf_key.size(), key.size()));

		transaction::run(pop, [&] { *slot = make_leaf(prev); });
		return {iterator(slot->get_leaf(), &root), true};
	}

	/* New key is a prefix of the leaf key or they are equal. We need to add
	 * leaf ptr to internal node. */
	if (diff == key.size()) {
		if (!n.is_leaf() && path_length_equal(key.size(), n)) {
			assert(!n->embedded_entry);

			transaction::run(
				pop, [&] { n->embedded_entry = make_leaf(n); });

			return {iterator(n->embedded_entry.get_leaf(), &root),
				true};
		}

		/* Path length from root to n is longer than key.size().
		 * We have to allocate new internal node above n. */
		tagged_node_ptr node;
		transaction::run(pop, [&] {
			node = make_persistent<radix_tree::node>(
				parent_ref(n), diff, bitn_t(FIRST_NIB));
			node->embedded_entry = make_leaf(node);
			node->child[slice_index(leaf_key[diff],
						bitn_t(FIRST_NIB))] = n;

			parent_ref(n) = node;
			*slot = node;
		});

		return {iterator(node->embedded_entry.get_leaf(), &root), true};
	}

	if (diff == leaf_key.size()) {
		/* Leaf key is a prefix of the new key. We need to convert leaf
		 * to a node. */
		tagged_node_ptr node;
		transaction::run(pop, [&] {
			/* We have to add new node at the edge from parent to n
			 */
			node = make_persistent<radix_tree::node>(
				parent_ref(n), diff, bitn_t(FIRST_NIB));
			node->embedded_entry = n;
			node->child[slice_index(key[diff], bitn_t(FIRST_NIB))] =
				make_leaf(node);

			parent_ref(n) = node;
			*slot = node;
		});

		return {iterator(node->child[slice_index(key[diff],
							 bitn_t(FIRST_NIB))]
					 .get_leaf(),
				 &root),
			true};
	}

	/* There is already a subtree at the divergence point
	 * (slice_index(key[diff], sh)). This means that a tree is vertically
	 * compressed and we have to "break" this compression and add a new
	 * node. */
	tagged_node_ptr node;
	transaction::run(pop, [&] {
		node = make_persistent<radix_tree::node>(parent_ref(n), diff,
							 sh);
		node->child[slice_index(leaf_key[diff], sh)] = n;
		node->child[slice_index(key[diff], sh)] = make_leaf(node);

		parent_ref(n) = node;
		*slot = node;
	});

	return {iterator(node->child[slice_index(key[diff], sh)].get_leaf(),
			 &root),
		true};
}

/**
 * If a key equivalent to k already exists in the container, does
 * nothing. Otherwise, behaves like emplace except that the element is
 * constructed as value_type(std::piecewise_construct,
 * std::forward_as_tuple(k),
 * std::forward_as_tuple(std::forward<Args>(args)...))
 *
 * Unlike insert or emplace, this method do not move from rvalue arguments
 * if the insertion does not happen, which makes it easy to manipulate maps
 * whose values are move-only types. In addition, try_emplace treats the key and
 * the arguments to the mapped_type separately, unlike emplace, which requires
 * the arguments to construct a value_type (that is, a std::pair).
 *
 * No iterators or references are invalidated.
 *
 * @param[in] k the key used both to look up and to insert if not found.
 * @param[in] args arguments to forward to the constructor of the
 * element.
 *
 * @return a pair consisting of an iterator to the inserted element (or
 * to the element that prevented the insertion) and a bool denoting
 * whether the insertion took place.
 *
 * @throw pmem::transaction_error when snapshotting failed.
 * @throw pmem::transaction_alloc_error when allocating new memory
 * failed.
 * @throw rethrows constructor exception.
 */
template <typename Key, typename Value, typename BytesView>
template <class... Args>
std::pair<typename radix_tree<Key, Value, BytesView>::iterator, bool>
radix_tree<Key, Value, BytesView>::try_emplace(const key_type &k,
					       Args &&... args)
{
	return internal_emplace(k, [&](tagged_node_ptr parent) {
		size_++;
		return leaf::make_key_args(parent, k,
					   std::forward<Args>(args)...);
	});
}

/**
 * Inserts a new element into the container constructed in-place with
 * the given args if there is no element with the key in the container.
 *
 * Careful use of emplace allows the new element to be constructed while
 * avoiding unnecessary copy or move operations. The constructor of the
 * new element (i.e. std::pair<const Key, T>) is called with exactly the
 * same arguments as supplied to emplace, forwarded via
 * std::forward<Args>(args).... The element may be constructed even if
 * there already is an element with the key in the container, in which
 * case the newly constructed element will be destroyed immediately.
 *
 * No iterators or references are invalidated.
 *
 * @param[in] args arguments to forward to the constructor of the
 * element
 *
 * @return a pair consisting of an iterator to the inserted element (or
 * to the element that prevented the insertion) and a bool denoting
 * whether the insertion took place.
 *
 * @throw pmem::transaction_error when snapshotting failed.
 * @throw pmem::transaction_alloc_error when allocating new memory
 * failed.
 * @throw rethrows constructor exception.
 */
template <typename Key, typename Value, typename BytesView>
template <class... Args>
std::pair<typename radix_tree<Key, Value, BytesView>::iterator, bool>
radix_tree<Key, Value, BytesView>::emplace(Args &&... args)
{
	auto pop = pool_base(pmemobj_pool_by_ptr(this));
	std::pair<iterator, bool> ret;

	transaction::run(pop, [&] {
		auto leaf_ = leaf::make(nullptr, std::forward<Args>(args)...);
		auto make_leaf = [&](tagged_node_ptr parent) {
			leaf_->parent = parent;
			size_++;
			return leaf_;
		};

		ret = internal_emplace(leaf_->key(), make_leaf);

		if (!ret.second)
			delete_persistent<leaf>(leaf_);
	});

	return ret;
}

/**
 * Inserts element if the tree doesn't already contain an element with an
 * equivalent key.
 *
 * @param[in] v element value to insert.
 *
 * @return a pair consisting of an iterator to the inserted element (or
 * to the element that prevented the insertion) and a bool denoting
 * whether the insertion took place.
 *
 * @throw pmem::transaction_error when snapshotting failed.
 * @throw pmem::transaction_alloc_error when allocating new memory
 * failed.
 * @throw rethrows constructor exception.
 */
template <typename Key, typename Value, typename BytesView>
std::pair<typename radix_tree<Key, Value, BytesView>::iterator, bool>
radix_tree<Key, Value, BytesView>::insert(const value_type &v)
{
	return try_emplace(v.first, v.second);
}

/**
 * Inserts element using move semantic if the tree doesn't already contain an
 * element with an equivalent key.
 *
 * @param[in] v element value to insert.
 *
 * @return a pair consisting of an iterator to the inserted element (or
 * to the element that prevented the insertion) and a bool denoting
 * whether the insertion took place.
 *
 * @throw pmem::transaction_error when snapshotting failed.
 * @throw pmem::transaction_alloc_error when allocating new memory
 * failed.
 * @throw rethrows constructor exception.
 */
template <typename Key, typename Value, typename BytesView>
std::pair<typename radix_tree<Key, Value, BytesView>::iterator, bool>
radix_tree<Key, Value, BytesView>::insert(value_type &&v)
{
	return try_emplace(std::move(v.first), std::move(v.second));
}

/**
 * Inserts element if the tree doesn't already contain an element with an
 * equivalent key.
 *
 * This overload is equivalent to emplace(std::forward<P>(value)) and only
 * participates in overload resolution
 * if std::is_constructible<value_type, P&&>::value == true.
 *
 * @param[in] p element value to insert.
 *
 * @return a pair consisting of an iterator to the inserted element (or
 * to the element that prevented the insertion) and a bool denoting
 * whether the insertion took place.
 *
 * @throw pmem::transaction_error when snapshotting failed.
 * @throw pmem::transaction_alloc_error when allocating new memory
 * failed.
 * @throw rethrows constructor exception.
 */
template <typename Key, typename Value, typename BytesView>
template <typename P, typename>
std::pair<typename radix_tree<Key, Value, BytesView>::iterator, bool>
radix_tree<Key, Value, BytesView>::insert(P &&p)
{
	return emplace(std::forward<P>(p));
}

/**
 * Inserts elements from range [first, last).
 *
 * @param[in] first first iterator of inserted range.
 * @param[in] last last iterator of inserted range.
 *
 * @throw pmem::transaction_error when snapshotting failed.
 * @throw pmem::transaction_alloc_error when allocating new memory
 * failed.
 * @throw rethrows constructor exception.
 */
template <typename Key, typename Value, typename BytesView>
template <typename InputIterator>
void
radix_tree<Key, Value, BytesView>::insert(InputIterator first,
					  InputIterator last)
{
	for (auto it = first; it != last; it++)
		try_emplace((*it).first, (*it).second);
}

/**
 * Inserts elements from initializer list il.
 *
 * @param[in] il initializer list to insert the values from.
 *
 * @throw pmem::transaction_error when snapshotting failed.
 * @throw pmem::transaction_alloc_error when allocating new memory
 * failed.
 * @throw rethrows constructor exception.
 */
template <typename Key, typename Value, typename BytesView>
void
radix_tree<Key, Value, BytesView>::insert(std::initializer_list<value_type> il)
{
	insert(il.begin(), il.end());
}

/**
 * If a key equivalent to k already exists in the container, does nothing.
 * Otherwise, behaves like emplace except that the element is constructed
 * as value_type(std::piecewise_construct, std::forward_as_tuple(std::move(k)),
 * std::forward_as_tuple(std::forward<Args>(args)...)).
 *
 * Unlike insert or emplace, this method do not move from rvalue arguments
 * if the insertion does not happen, which makes it easy to manipulate maps
 * whose values are move-only types. In addition, try_emplace treats the key and
 * the arguments to the mapped_type separately, unlike emplace, which requires
 * the arguments to construct a value_type (that is, a std::pair).
 *
 * @param[in] k the key used both to look up and to insert if not found.
 * @param[in] args arguments to forward to the constructor of the element.
 *
 * @return a pair consisting of an iterator to the inserted element (or
 * to the element that prevented the insertion) and a bool denoting
 * whether the insertion took place.
 *
 * @throw pmem::transaction_error when snapshotting failed.
 * @throw pmem::transaction_alloc_error when allocating new memory
 * failed.
 * @throw rethrows constructor exception.
 */
template <typename Key, typename Value, typename BytesView>
template <class... Args>
std::pair<typename radix_tree<Key, Value, BytesView>::iterator, bool>
radix_tree<Key, Value, BytesView>::try_emplace(key_type &&k, Args &&... args)
{
	return internal_emplace(k, [&](tagged_node_ptr parent) {
		size_++;
		return leaf::make_key_args(parent, std::move(k),
					   std::forward<Args>(args)...);
	});
}

/**
 * If a key equivalent to k already exists in the container, does nothing.
 * Otherwise, behaves like emplace except that the element is constructed
 * as value_type(std::piecewise_construct,
 * std::forward_as_tuple(std::forward<K>(k)),
 * std::forward_as_tuple(std::forward<Args>(args)...)).
 *
 * Unlike insert or emplace, this method do not move from rvalue arguments
 * if the insertion does not happen, which makes it easy to manipulate maps
 * whose values are move-only types. In addition, try_emplace treats the key and
 * the arguments to the mapped_type separately, unlike emplace, which requires
 * the arguments to construct a value_type (that is, a std::pair).
 *
 * This overload only participates in overload resolution if BytesView struct
 * has a type member named is_transparent.
 *
 * @param[in] k the key used both to look up and to insert if not found.
 * @param[in] args arguments to forward to the constructor of the element.
 *
 * @return a pair consisting of an iterator to the inserted element (or
 * to the element that prevented the insertion) and a bool denoting
 * whether the insertion took place.
 *
 * @throw pmem::transaction_error when snapshotting failed.
 * @throw pmem::transaction_alloc_error when allocating new memory
 * failed.
 * @throw rethrows constructor exception.
 */
template <typename Key, typename Value, typename BytesView>
template <typename K, typename BV, class... Args>
auto
radix_tree<Key, Value, BytesView>::try_emplace(K &&k, Args &&... args) ->
	typename std::enable_if<
		detail::has_is_transparent<BV>::value &&
			!std::is_same<typename std::remove_const<
					      typename std::remove_reference<
						      K>::type>::type,
				      key_type>::value,
		std::pair<typename radix_tree<Key, Value, BytesView>::iterator,
			  bool>>::type

{
	return internal_emplace(k, [&](tagged_node_ptr parent) {
		size_++;
		return leaf::make_key_args(parent, std::forward<K>(k),
					   std::forward<Args>(args)...);
	});
}

/**
 * If a key equivalent to k already exists in the container, assigns
 * std::forward<M>(obj) to the mapped_type corresponding to the key k. If the
 * key does not exist, inserts the new value as if by insert, constructing it
 * from value_type(k, std::forward<M>(obj)).
 *
 * @param[in] k the key used both to look up and to insert if not found.
 * @param[in] obj the value to insert or assign.
 *
 * @return std::pair<iterator,bool> The bool component is true if the insertion
 * took place and false if the assignment took place. The iterator component is
 * pointing at the element that was inserted or updated.
 *
 * @throw pmem::transaction_error when snapshotting failed.
 * @throw pmem::transaction_alloc_error when allocating new memory
 * failed.
 * @throw rethrows constructor exception.
 */
template <typename Key, typename Value, typename BytesView>
template <typename M>
std::pair<typename radix_tree<Key, Value, BytesView>::iterator, bool>
radix_tree<Key, Value, BytesView>::insert_or_assign(const key_type &k, M &&obj)
{
	auto ret = try_emplace(k, std::forward<M>(obj));
	if (!ret.second)
		ret.first.assign_val(std::forward<M>(obj));
	return ret;
}

/**
 * If a key equivalent to k already exists in the container, assigns
 * std::forward<M>(obj) to the mapped_type corresponding to the key k. If the
 * key does not exist, inserts the new value as if by insert, constructing it
 * from value_type(std::move(k), std::forward<M>(obj))
 *
 * @param[in] k the key used both to look up and to insert if not found
 * @param[in] obj the value to insert or assign
 *
 * @return std::pair<iterator,bool> The bool component is true if the insertion
 * took place and false if the assignment took place. The iterator component is
 * pointing at the element that was inserted or updated.
 *
 * @throw pmem::transaction_error when snapshotting failed.
 * @throw pmem::transaction_alloc_error when allocating new memory
 * failed.
 * @throw rethrows constructor exception.
 */
template <typename Key, typename Value, typename BytesView>
template <typename M>
std::pair<typename radix_tree<Key, Value, BytesView>::iterator, bool>
radix_tree<Key, Value, BytesView>::insert_or_assign(key_type &&k, M &&obj)
{
	auto ret = try_emplace(std::move(k), std::forward<M>(obj));
	if (!ret.second)
		ret.first.assign_val(std::forward<M>(obj));
	return ret;
}

/**
 * If a key equivalent to k already exists in the container, assigns
 * std::forward<M>(obj) to the mapped_type corresponding to the key k. If the
 * key does not exist, inserts the new value as if by insert, constructing it
 * from value_type(std::forward<K>(k), std::forward<M>(obj)).
 *
 * This overload only participates in overload resolution if BytesView struct
 * has a type member named is_transparent.
 *
 * @param[in] k the key used both to look up and to insert if not found.
 * @param[in] obj the value to insert or assign.
 *
 * @return std::pair<iterator,bool> The bool component is true if the insertion
 * took place and false if the assignment took place. The iterator component is
 * pointing at the element that was inserted or updated.
 *
 * @throw pmem::transaction_error when snapshotting failed.
 * @throw pmem::transaction_alloc_error when allocating new memory
 * failed.
 * @throw rethrows constructor exception.
 */
template <typename Key, typename Value, typename BytesView>
template <typename M, typename K, typename>
std::pair<typename radix_tree<Key, Value, BytesView>::iterator, bool>
radix_tree<Key, Value, BytesView>::insert_or_assign(K &&k, M &&obj)
{
	auto ret = try_emplace(std::forward<K>(k), std::forward<M>(obj));
	if (!ret.second)
		ret.first.assign_val(std::forward<M>(obj));
	return ret;
}

/**
 * Returns the number of elements with key that compares equivalent to
 * the specified argument.
 *
 * @param[in] k key value of the element to count.
 *
 * @return Number of elements with key that compares equivalent to the
 * specified argument.
 */
template <typename Key, typename Value, typename BytesView>
typename radix_tree<Key, Value, BytesView>::size_type
radix_tree<Key, Value, BytesView>::count(const key_type &k) const
{
	return internal_find(k) != nullptr ? 1 : 0;
}

/**
 * Returns the number of elements with key that compares equivalent to
 * the specified argument.
 *
 * This overload only participates in overload resolution if BytesView struct
 * has a type member named is_transparent.
 *
 * @param[in] k key value of the element to count.
 *
 * @return Number of elements with key that compares equivalent to the
 * specified argument.
 */
template <typename Key, typename Value, typename BytesView>
template <typename K, typename>
typename radix_tree<Key, Value, BytesView>::size_type
radix_tree<Key, Value, BytesView>::count(const K &k) const
{
	return internal_find(k) != nullptr ? 1 : 0;
}

/**
 * Finds an element with key equivalent to key.
 *
 * @param[in] k key value of the element to search for.
 *
 * @return Iterator to an element with key equivalent to key. If no such
 * element is found, past-the-end iterator is returned.
 */
template <typename Key, typename Value, typename BytesView>
typename radix_tree<Key, Value, BytesView>::iterator
radix_tree<Key, Value, BytesView>::find(const key_type &k)
{
	return iterator(internal_find(k), &root);
}

/**
 * Finds an element with key equivalent to key.
 *
 * @param[in] k key value of the element to search for.
 *
 * @return Const iterator to an element with key equivalent to key. If no such
 * element is found, past-the-end iterator is returned.
 */
template <typename Key, typename Value, typename BytesView>
typename radix_tree<Key, Value, BytesView>::const_iterator
radix_tree<Key, Value, BytesView>::find(const key_type &k) const
{
	return const_iterator(internal_find(k), &root);
}

/**
 * Finds an element with key equivalent to key.
 *
 * This overload only participates in overload resolution if BytesView struct
 * has a type member named is_transparent.
 *
 * @param[in] k key value of the element to search for.
 *
 * @return Iterator to an element with key equivalent to key. If no such
 * element is found, past-the-end iterator is returned.
 */
template <typename Key, typename Value, typename BytesView>
template <typename K, typename>
typename radix_tree<Key, Value, BytesView>::iterator
radix_tree<Key, Value, BytesView>::find(const K &k)
{
	return iterator(internal_find(k), &root);
}

/**
 * Finds an element with key equivalent to key.
 *
 * This overload only participates in overload resolution if BytesView struct
 * has a type member named is_transparent.
 *
 * @param[in] k key value of the element to search for.
 *
 * @return Const iterator to an element with key equivalent to key. If no such
 * element is found, past-the-end iterator is returned.
 */
template <typename Key, typename Value, typename BytesView>
template <typename K, typename>
typename radix_tree<Key, Value, BytesView>::const_iterator
radix_tree<Key, Value, BytesView>::find(const K &k) const
{
	return const_iterator(internal_find(k), &root);
}

template <typename Key, typename Value, typename BytesView>
template <typename K>
typename radix_tree<Key, Value, BytesView>::leaf *
radix_tree<Key, Value, BytesView>::internal_find(const K &k) const
{
	auto key = bytes_view(k);

	auto n = root;
	while (n && !n.is_leaf()) {
		if (path_length_equal(key.size(), n))
			n = n->embedded_entry;
		else if (n->byte >= key.size())
			return nullptr;
		else
			n = n->child[slice_index(key[n->byte], n->bit)];
	}

	if (!n)
		return nullptr;

	if (!keys_equal(key, bytes_view(n.get_leaf()->key())))
		return nullptr;

	return n.get_leaf();
}

/**
 * Erases all elements from the container transactionally.
 *
 * @post size() == 0
 *
 * @throw pmem::transaction_error when snapshotting failed.
 */
template <typename Key, typename Value, typename BytesView>
void
radix_tree<Key, Value, BytesView>::clear()
{
	if (size() != 0)
		erase(begin(), end());
}

/**
 * Removes the element at pos from the container.
 * References and iterators to the erased elements are invalidated.
 * Other references and iterators are not affected.
 *
 * @pre The iterator pos must be valid and dereferenceable. Thus the
 * end() iterator (which is valid, but is not dereferenceable) cannot be
 * used as a value for pos.
 *
 * @param[in] pos iterator to the element to remove.
 *
 * @return iterator following the removed element.
 *
 * @throw pmem::transaction_error when snapshotting failed.
 */
template <typename Key, typename Value, typename BytesView>
typename radix_tree<Key, Value, BytesView>::iterator
radix_tree<Key, Value, BytesView>::erase(const_iterator pos)
{
	auto pop = pool_base(pmemobj_pool_by_ptr(this));

	transaction::run(pop, [&] {
		auto *leaf = pos.leaf_;
		auto parent = leaf->parent;

		delete_persistent<radix_tree::leaf>(
			persistent_ptr<radix_tree::leaf>(leaf));

		size_--;

		/* was root */
		if (!parent) {
			this->root = nullptr;
			pos = begin();
			return;
		}

		++pos;

		/* It's safe to cast because we're inside non-const method. */
		const_cast<tagged_node_ptr &>(*parent->find_child(leaf)) =
			nullptr;

		/* Compress the tree vertically. */
		auto n = parent;
		parent = n->parent;
		tagged_node_ptr only_child = nullptr;
		for (size_t i = 0; i < SLNODES; i++) {
			if (n->child[i]) {
				if (only_child) {
					/* more than one child */
					return;
				}
				only_child = n->child[i];
			}
		}

		if (only_child && n->embedded_entry) {
			/* There are actually 2 "children" so we can't compress.
			 */
			return;
		} else if (n->embedded_entry) {
			only_child = n->embedded_entry;
		}

		assert(only_child);
		parent_ref(only_child) = n->parent;

		auto *child_slot = parent
			? const_cast<tagged_node_ptr *>(&*parent->find_child(n))
			: &root;
		*child_slot = only_child;

		delete_persistent<radix_tree::node>(n.get_node());
	});

	return iterator(const_cast<typename iterator::leaf_ptr>(pos.leaf_),
			&root);
}

/**
 * Removes the elements in the range [first; last), which must be a
 * valid range in *this.
 * References and iterators to the erased elements are invalidated.
 * Other references and iterators are not affected.
 *
 * @param[in] first first iterator in the range of elements to remove.
 * @param[in] last last iterator in the range of elements to remove.
 *
 * @return iterator following the last removed element.
 *
 * @throw pmem::transaction_error when snapshotting failed.
 */
template <typename Key, typename Value, typename BytesView>
typename radix_tree<Key, Value, BytesView>::iterator
radix_tree<Key, Value, BytesView>::erase(const_iterator first,
					 const_iterator last)
{
	auto pop = pool_base(pmemobj_pool_by_ptr(this));

	transaction::run(pop, [&] {
		while (first != last)
			first = erase(first);
	});

	return iterator(const_cast<typename iterator::leaf_ptr>(first.leaf_),
			&root);
}

/**
 * Removes the element (if one exists) with the key equivalent to key.
 * References and iterators to the erased elements are invalidated.
 * Other references and iterators are not affected.
 *
 * @param[in] k key value of the elements to remove.
 *
 * @return Number of elements removed.
 *
 * @throw pmem::transaction_error when snapshotting failed.
 * @throw rethrows destructor exception.
 */
template <typename Key, typename Value, typename BytesView>
typename radix_tree<Key, Value, BytesView>::size_type
radix_tree<Key, Value, BytesView>::erase(const key_type &k)
{
	auto it = const_iterator(internal_find(k), &root);

	if (it == end())
		return 0;

	erase(it);

	return 1;
}

/**
 * Removes the element (if one exists) with the key equivalent to key.
 * References and iterators to the erased elements are invalidated.
 * Other references and iterators are not affected.
 *
 * This overload only participates in overload resolution if BytesView struct
 * has a type member named is_transparent.
 *
 * @param[in] k key value of the elements to remove.
 *
 * @return Number of elements removed.
 *
 * @throw pmem::transaction_error when snapshotting failed.
 * @throw rethrows destructor exception.
 */
template <typename Key, typename Value, typename BytesView>
template <typename K, typename>
typename radix_tree<Key, Value, BytesView>::size_type
radix_tree<Key, Value, BytesView>::erase(const K &k)
{
	auto it = const_iterator(internal_find(k), &root);

	if (it == end())
		return 0;

	erase(it);

	return 1;
}

template <typename Key, typename Value, typename BytesView>
template <bool Lower, typename K>
typename radix_tree<Key, Value, BytesView>::const_iterator
radix_tree<Key, Value, BytesView>::internal_bound(const K &k) const
{
	auto key = bytes_view(k);
	auto pop = pool_base(pmemobj_pool_by_ptr(this));

	if (!root)
		return end();

	/*
	 * Need to descend the tree twice. First to find a leaf that
	 * represents a subtree that shares a common prefix with the key.
	 * This is needed to find out the actual labels between nodes (they
	 * are not known due to a possible path compression). Second time to
	 * get the actual element.
	 */
	auto leaf = common_prefix_leaf(key);
	auto leaf_key = bytes_view(leaf->key());
	auto diff = prefix_diff(key, leaf_key);
	auto sh = bit_diff(leaf_key, key, diff);

	/* Key exists. */
	if (diff == key.size() && leaf_key.size() == key.size()) {
		if (Lower)
			return const_iterator(leaf, &root);
		else
			return ++const_iterator(leaf, &root);
	}

	/* Descend into the tree again. */
	const tagged_node_ptr *slot;
	tagged_node_ptr prev;
	std::tie(slot, prev) = descend(key, diff, sh);

	if (!*slot) {
		leaf = next_leaf<node::direction::Forward>(
			prev->template make_iterator<node::direction::Forward>(
				slot),
			prev);

		return const_iterator(leaf, &root);
	}

	/* The looked-for key is a prefix of the leaf key. The target node must
	 * be the smallest leaf within *slot subtree. Key represented by a path
	 * from root to n is larger than the looked-for key. Additionally keys
	 * under right siblings of *slot are > key and keys under left siblings
	 * are < key. */
	if (diff == key.size()) {
		leaf = find_leaf<node::direction::Forward>(*slot);
		return const_iterator(leaf, &root);
	}

	/* Leaf's key is a prefix of the looked-for key. Leaf's key is the
	 * biggest key less than the looked-for key.
	 * The target node must be the next leaf. */
	if (diff == leaf_key.size())
		return ++const_iterator(leaf, &root);

	/* *slot is the point of divergence. */
	assert(diff < leaf_key.size() && diff < key.size());

	/* The target node must be within *slot subtree. The left siblings
	 * of *slot are all less than the looked-for key. */
	if (compare(key, leaf_key, diff) < 0) {
		leaf = find_leaf<node::direction::Forward>(*slot);
		return const_iterator(leaf, &root);
	}

	if (slot == &root) {
		return const_iterator(nullptr, &root);
	}

	/* Since looked-for key is larger than *slot, the target node must be
	 * within subtree of a right sibling of *slot. */
	leaf = next_leaf<node::direction::Forward>(
		prev->template make_iterator<node::direction::Forward>(slot),
		prev);

	return const_iterator(leaf, &root);
}

/**
 * Returns an iterator pointing to the first element that is not less
 * than (i.e. greater or equal to) key.
 *
 * @param[in] k key value to compare the elements to.
 *
 * @return Const iterator pointing to the first element that is not less than
 * key. If no such element is found, a past-the-end iterator is
 * returned.
 */
template <typename Key, typename Value, typename BytesView>
typename radix_tree<Key, Value, BytesView>::const_iterator
radix_tree<Key, Value, BytesView>::lower_bound(const key_type &k) const
{
	return internal_bound<true>(k);
}

/**
 * Returns an iterator pointing to the first element that is not less
 * than (i.e. greater or equal to) key.
 *
 * @param[in] k key value to compare the elements to.
 *
 * @return Iterator pointing to the first element that is not less than
 * key. If no such element is found, a past-the-end iterator is
 * returned.
 */
template <typename Key, typename Value, typename BytesView>
typename radix_tree<Key, Value, BytesView>::iterator
radix_tree<Key, Value, BytesView>::lower_bound(const key_type &k)
{
	auto it = const_cast<const radix_tree *>(this)->lower_bound(k);
	return iterator(const_cast<typename iterator::leaf_ptr>(it.leaf_),
			&root);
}

/**
 * Returns an iterator pointing to the first element that is not less
 * than (i.e. greater or equal to) key.
 *
 * This overload only participates in overload resolution if BytesView struct
 * has a type member named is_transparent.
 *
 * @param[in] k key value to compare the elements to.
 *
 * @return Iterator pointing to the first element that is not less than
 * key. If no such element is found, a past-the-end iterator is
 * returned.
 */
template <typename Key, typename Value, typename BytesView>
template <typename K, typename>
typename radix_tree<Key, Value, BytesView>::iterator
radix_tree<Key, Value, BytesView>::lower_bound(const K &k)
{
	auto it = const_cast<const radix_tree *>(this)->lower_bound(k);
	return iterator(const_cast<typename iterator::leaf_ptr>(it.leaf_),
			&root);
}

/**
 * Returns an iterator pointing to the first element that is not less
 * than (i.e. greater or equal to) key.
 *
 * This overload only participates in overload resolution if BytesView struct
 * has a type member named is_transparent.
 *
 * @param[in] k key value to compare the elements to.
 *
 * @return Const iterator pointing to the first element that is not less than
 * key. If no such element is found, a past-the-end iterator is
 * returned.
 */
template <typename Key, typename Value, typename BytesView>
template <typename K, typename>
typename radix_tree<Key, Value, BytesView>::const_iterator
radix_tree<Key, Value, BytesView>::lower_bound(const K &k) const
{
	return internal_bound<true>(k);
}

/**
 * Returns an iterator pointing to the first element that is greater
 * than key.
 *
 * @param[in] k key value to compare the elements to.
 *
 * @return Const iterator pointing to the first element that is greater than
 * key. If no such element is found, a past-the-end iterator is
 * returned.
 */
template <typename Key, typename Value, typename BytesView>
typename radix_tree<Key, Value, BytesView>::const_iterator
radix_tree<Key, Value, BytesView>::upper_bound(const key_type &k) const
{
	return internal_bound<false>(k);
}

/**
 * Returns an iterator pointing to the first element that is greater
 * than key.
 *
 * @param[in] k key value to compare the elements to.
 *
 * @return Iterator pointing to the first element that is greater than
 * key. If no such element is found, a past-the-end iterator is
 * returned.
 */
template <typename Key, typename Value, typename BytesView>
typename radix_tree<Key, Value, BytesView>::iterator
radix_tree<Key, Value, BytesView>::upper_bound(const key_type &k)
{
	auto it = const_cast<const radix_tree *>(this)->upper_bound(k);
	return iterator(const_cast<typename iterator::leaf_ptr>(it.leaf_),
			&root);
}

/**
 * Returns an iterator pointing to the first element that is greater
 * than key.
 *
 * This overload only participates in overload resolution if BytesView struct
 * has a type member named is_transparent.
 *
 * @param[in] k key value to compare the elements to.
 *
 * @return Iterator pointing to the first element that is greater than
 * key. If no such element is found, a past-the-end iterator is
 * returned.
 */
template <typename Key, typename Value, typename BytesView>
template <typename K, typename>
typename radix_tree<Key, Value, BytesView>::iterator
radix_tree<Key, Value, BytesView>::upper_bound(const K &k)
{
	auto it = const_cast<const radix_tree *>(this)->upper_bound(k);
	return iterator(const_cast<typename iterator::leaf_ptr>(it.leaf_),
			&root);
}

/**
 * Returns an iterator pointing to the first element that is greater
 * than key.
 *
 * This overload only participates in overload resolution if BytesView struct
 * has a type member named is_transparent.
 *
 * @param[in] k key value to compare the elements to.
 *
 * @return Const iterator pointing to the first element that is greater than
 * key. If no such element is found, a past-the-end iterator is
 * returned.
 */
template <typename Key, typename Value, typename BytesView>
template <typename K, typename>
typename radix_tree<Key, Value, BytesView>::const_iterator
radix_tree<Key, Value, BytesView>::upper_bound(const K &k) const
{
	return internal_bound<false>(k);
}

/**
 * Returns an iterator to the first element of the container.
 * If the map is empty, the returned iterator will be equal to end().
 *
 * @return Iterator to the first element.
 */
template <typename Key, typename Value, typename BytesView>
typename radix_tree<Key, Value, BytesView>::iterator
radix_tree<Key, Value, BytesView>::begin()
{
	auto const_begin = const_cast<const radix_tree *>(this)->begin();
	return iterator(
		const_cast<typename iterator::leaf_ptr>(const_begin.leaf_),
		&root);
}

/**
 * Returns an iterator to the element following the last element of the
 * map. This element acts as a placeholder; attempting to access it
 * results in undefined behavior.
 *
 * @return Iterator to the element following the last element.
 */
template <typename Key, typename Value, typename BytesView>
typename radix_tree<Key, Value, BytesView>::iterator
radix_tree<Key, Value, BytesView>::end()
{
	auto const_end = const_cast<const radix_tree *>(this)->end();
	return iterator(
		const_cast<typename iterator::leaf_ptr>(const_end.leaf_),
		&root);
}

/**
 * Returns a const iterator to the first element of the container.
 * If the map is empty, the returned iterator will be equal to end().
 *
 * @return const iterator to the first element.
 */
template <typename Key, typename Value, typename BytesView>
typename radix_tree<Key, Value, BytesView>::const_iterator
radix_tree<Key, Value, BytesView>::cbegin() const
{
	if (!root)
		return const_iterator(nullptr, &root);

	return const_iterator(
		radix_tree::find_leaf<radix_tree::node::direction::Forward>(
			root),
		&root);
}

/**
 * Returns a const iterator to the element following the last element of the
 * map. This element acts as a placeholder; attempting to access it
 * results in undefined behavior.
 *
 * @return const iterator to the element following the last element.
 */
template <typename Key, typename Value, typename BytesView>
typename radix_tree<Key, Value, BytesView>::const_iterator
radix_tree<Key, Value, BytesView>::cend() const
{
	return const_iterator(nullptr, &root);
}

/**
 * Returns a const iterator to the first element of the container.
 * If the map is empty, the returned iterator will be equal to end().
 *
 * @return const iterator to the first element.
 */
template <typename Key, typename Value, typename BytesView>
typename radix_tree<Key, Value, BytesView>::const_iterator
radix_tree<Key, Value, BytesView>::begin() const
{
	return cbegin();
}

/**
 * Returns a const iterator to the element following the last element of the
 * map. This element acts as a placeholder; attempting to access it
 * results in undefined behavior.
 *
 * @return const iterator to the element following the last element.
 */
template <typename Key, typename Value, typename BytesView>
typename radix_tree<Key, Value, BytesView>::const_iterator
radix_tree<Key, Value, BytesView>::end() const
{
	return cend();
}

/**
 * Returns a reverse iterator to the beginning.
 *
 * @return reverse_iterator pointing to the last element in the vector.
 */
template <typename Key, typename Value, typename BytesView>
typename radix_tree<Key, Value, BytesView>::reverse_iterator
radix_tree<Key, Value, BytesView>::rbegin()
{
	return reverse_iterator(end());
}

/**
 * Returns a reverse iterator to the end.
 *
 * @return reverse_iterator pointing to the theoretical element preceding the
 * first element in the vector.
 */
template <typename Key, typename Value, typename BytesView>
typename radix_tree<Key, Value, BytesView>::reverse_iterator
radix_tree<Key, Value, BytesView>::rend()
{
	return reverse_iterator(begin());
}

/**
 * Returns a const, reverse iterator to the beginning.
 *
 * @return const_reverse_iterator pointing to the last element in the vector.
 */
template <typename Key, typename Value, typename BytesView>
typename radix_tree<Key, Value, BytesView>::const_reverse_iterator
radix_tree<Key, Value, BytesView>::crbegin() const
{
	return const_reverse_iterator(cend());
}

/**
 * Returns a const, reverse iterator to the end.
 *
 * @return const_reverse_iterator pointing to the theoretical element preceding
 * the first element in the vector.
 */
template <typename Key, typename Value, typename BytesView>
typename radix_tree<Key, Value, BytesView>::const_reverse_iterator
radix_tree<Key, Value, BytesView>::crend() const
{
	return const_reverse_iterator(cbegin());
}

template <typename Key, typename Value, typename BytesView>
typename radix_tree<Key, Value, BytesView>::const_reverse_iterator
radix_tree<Key, Value, BytesView>::rbegin() const
{
	return const_reverse_iterator(cend());
}

template <typename Key, typename Value, typename BytesView>
typename radix_tree<Key, Value, BytesView>::const_reverse_iterator
radix_tree<Key, Value, BytesView>::rend() const
{
	return const_reverse_iterator(cbegin());
}

template <typename Key, typename Value, typename BytesView>
void
radix_tree<Key, Value, BytesView>::print_rec(std::ostream &os,
					     radix_tree::tagged_node_ptr n)
{
	if (!n.is_leaf()) {
		os << "\"" << n.get_node() << "\""
		   << " [style=filled,color=\"blue\"]" << std::endl;
		os << "\"" << n.get_node() << "\" [label=\"byte:" << n->byte
		   << ", bit:" << int(n->bit) << "\"]" << std::endl;

		auto parent = n->parent ? n->parent.get_node() : 0;
		os << "\"" << n.get_node() << "\" -> "
		   << "\"" << parent << "\" [label=\"parent\"]" << std::endl;

		for (auto it = n->begin(); it != n->end(); ++it) {
			if (!(*it))
				continue;

			auto ch = it->is_leaf() ? (void *)it->get_leaf()
						: (void *)it->get_node();

			os << "\"" << n.get_node() << "\" -> \"" << ch << "\""
			   << std::endl;
			print_rec(os, *it);
		}
	} else {
		auto bv = bytes_view(n.get_leaf()->key());

		os << "\"" << n.get_leaf()
		   << "\" [style=filled,color=\"green\"]" << std::endl;
		os << "\"" << n.get_leaf() << "\" [label=\"key:";

		for (size_t i = 0; i < bv.size(); i++)
			os << bv[i];

		os << "\"]" << std::endl;

		auto parent = n.get_leaf()->parent
			? n.get_leaf()->parent.get_node()
			: nullptr;

		os << "\"" << n.get_leaf() << "\" -> \"" << parent
		   << "\" [label=\"parent\"]" << std::endl;

		if (parent && n == parent->embedded_entry) {
			os << "{rank=same;\"" << parent << "\";\""
			   << n.get_leaf() << "\"}" << std::endl;
		}
	}
}

/**
 * Prints tree in DOT format. Used for debugging.
 */
template <typename K, typename V, typename BV>
std::ostream &
operator<<(std::ostream &os, const radix_tree<K, V, BV> &tree)
{
	os << "digraph Radix {" << std::endl;

	if (tree.root)
		radix_tree<K, V, BV>::print_rec(os, tree.root);

	os << "}" << std::endl;

	return os;
}

/*
 * internal: slice_index -- return index of child at the given nib
 */
template <typename Key, typename Value, typename BytesView>
unsigned
radix_tree<Key, Value, BytesView>::slice_index(char b, uint8_t bit)
{
	return static_cast<unsigned>(b >> bit) & NIB;
}

template <typename Key, typename Value, typename BytesView>
radix_tree<Key, Value, BytesView>::tagged_node_ptr::tagged_node_ptr(
	std::nullptr_t)
    : ptr(nullptr)
{
	assert(!(bool)*this);
}

template <typename Key, typename Value, typename BytesView>
radix_tree<Key, Value, BytesView>::tagged_node_ptr::tagged_node_ptr(
	const persistent_ptr<leaf> &ptr)
    : ptr(add_tag(ptr.get()))
{
	assert(get_leaf() == ptr.get());
}

template <typename Key, typename Value, typename BytesView>
radix_tree<Key, Value, BytesView>::tagged_node_ptr::tagged_node_ptr(
	const persistent_ptr<node> &ptr)
    : ptr(ptr.get())
{
	assert(get_node() == ptr.get());
}

template <typename Key, typename Value, typename BytesView>
typename radix_tree<Key, Value, BytesView>::tagged_node_ptr &
	radix_tree<Key, Value, BytesView>::tagged_node_ptr::operator=(
		std::nullptr_t)
{
	ptr = nullptr;
	assert(!(bool)*this);

	return *this;
}

template <typename Key, typename Value, typename BytesView>
typename radix_tree<Key, Value, BytesView>::tagged_node_ptr &
radix_tree<Key, Value, BytesView>::tagged_node_ptr::operator=(
	const persistent_ptr<leaf> &rhs)
{
	ptr = add_tag(rhs.get());
	assert(get_leaf() == rhs.get());

	return *this;
}

template <typename Key, typename Value, typename BytesView>
typename radix_tree<Key, Value, BytesView>::tagged_node_ptr &
radix_tree<Key, Value, BytesView>::tagged_node_ptr::operator=(
	const persistent_ptr<node> &rhs)
{
	ptr = rhs.get();
	assert(get_node() == rhs.get());

	return *this;
}

template <typename Key, typename Value, typename BytesView>
bool
radix_tree<Key, Value, BytesView>::tagged_node_ptr::operator==(
	const radix_tree::tagged_node_ptr &rhs) const
{
	return ptr.to_byte_pointer() == rhs.ptr.to_byte_pointer();
}

template <typename Key, typename Value, typename BytesView>
bool
radix_tree<Key, Value, BytesView>::tagged_node_ptr::operator!=(
	const radix_tree::tagged_node_ptr &rhs) const
{
	return !(*this == rhs);
}

template <typename Key, typename Value, typename BytesView>
bool
radix_tree<Key, Value, BytesView>::tagged_node_ptr::operator==(
	const radix_tree::leaf *rhs) const
{
	return is_leaf() && get_leaf() == rhs;
}

template <typename Key, typename Value, typename BytesView>
bool
radix_tree<Key, Value, BytesView>::tagged_node_ptr::operator!=(
	const radix_tree::leaf *rhs) const
{
	return !(*this == rhs);
}

template <typename Key, typename Value, typename BytesView>
void
radix_tree<Key, Value, BytesView>::tagged_node_ptr::swap(tagged_node_ptr &rhs)
{
	ptr.swap(rhs.ptr);
}

template <typename Key, typename Value, typename BytesView>
void *
radix_tree<Key, Value, BytesView>::tagged_node_ptr::add_tag(
	radix_tree::leaf *ptr) const
{
	auto tagged = reinterpret_cast<uintptr_t>(ptr) | uintptr_t(IS_LEAF);
	return reinterpret_cast<radix_tree::leaf *>(tagged);
}

template <typename Key, typename Value, typename BytesView>
void *
radix_tree<Key, Value, BytesView>::tagged_node_ptr::remove_tag(void *ptr) const
{
	auto untagged = reinterpret_cast<uintptr_t>(ptr) & ~uintptr_t(IS_LEAF);
	return reinterpret_cast<void *>(untagged);
}

template <typename Key, typename Value, typename BytesView>
bool
radix_tree<Key, Value, BytesView>::tagged_node_ptr::is_leaf() const
{
	auto value = reinterpret_cast<uintptr_t>(ptr.to_void_pointer());
	return value & uintptr_t(IS_LEAF);
}

template <typename Key, typename Value, typename BytesView>
typename radix_tree<Key, Value, BytesView>::leaf *
radix_tree<Key, Value, BytesView>::tagged_node_ptr::get_leaf() const
{
	assert(is_leaf());
	return static_cast<radix_tree::leaf *>(
		remove_tag(ptr.to_void_pointer()));
}

template <typename Key, typename Value, typename BytesView>
typename radix_tree<Key, Value, BytesView>::node *
radix_tree<Key, Value, BytesView>::tagged_node_ptr::get_node() const
{
	assert(!is_leaf());
	return static_cast<radix_tree::node *>(ptr.to_void_pointer());
}

template <typename Key, typename Value, typename BytesView>
radix_tree<Key, Value, BytesView>::tagged_node_ptr::operator bool() const
	noexcept
{
	return remove_tag(ptr.to_void_pointer()) != nullptr;
}

template <typename Key, typename Value, typename BytesView>
typename radix_tree<Key, Value, BytesView>::node *
	radix_tree<Key, Value, BytesView>::tagged_node_ptr::operator->() const
	noexcept
{
	return get_node();
}

template <typename Key, typename Value, typename BytesView>
radix_tree<Key, Value, BytesView>::node::forward_iterator::forward_iterator(
	pointer child, const node *n)
    : child(child), n(n)
{
}

template <typename Key, typename Value, typename BytesView>
typename radix_tree<Key, Value, BytesView>::node::forward_iterator
radix_tree<Key, Value, BytesView>::node::forward_iterator::operator++()
{
	if (child == &n->embedded_entry)
		child = &n->child[0];
	else
		child++;

	return *this;
}

template <typename Key, typename Value, typename BytesView>
radix_tree<Key, Value, BytesView>::node::node(tagged_node_ptr parent,
					      byten_t byte, bitn_t bit)
    : parent(parent), byte(byte), bit(bit)
{
}

template <typename Key, typename Value, typename BytesView>
typename radix_tree<Key, Value, BytesView>::node::forward_iterator
radix_tree<Key, Value, BytesView>::node::forward_iterator::operator--()
{
	if (child == &n->child[0])
		child = &n->embedded_entry;
	else
		child--;

	return *this;
}

template <typename Key, typename Value, typename BytesView>
typename radix_tree<Key, Value, BytesView>::node::forward_iterator
radix_tree<Key, Value, BytesView>::node::forward_iterator::operator++(int)
{
	forward_iterator tmp(child, n);
	operator++();
	return tmp;
}

template <typename Key, typename Value, typename BytesView>
typename radix_tree<Key, Value, BytesView>::node::forward_iterator::reference
	radix_tree<Key, Value, BytesView>::node::forward_iterator::operator*()
		const
{
	return *child;
}

template <typename Key, typename Value, typename BytesView>
typename radix_tree<Key, Value, BytesView>::node::forward_iterator::pointer
	radix_tree<Key, Value, BytesView>::node::forward_iterator::operator->()
		const
{
	return child;
}

template <typename Key, typename Value, typename BytesView>
typename radix_tree<Key, Value, BytesView>::node::forward_iterator::pointer
radix_tree<Key, Value, BytesView>::node::forward_iterator::get_node() const
{
	return n;
}

template <typename Key, typename Value, typename BytesView>
bool
radix_tree<Key, Value, BytesView>::node::forward_iterator::operator==(
	const forward_iterator &rhs) const
{
	return child == rhs.child && n == rhs.n;
}

template <typename Key, typename Value, typename BytesView>
bool
radix_tree<Key, Value, BytesView>::node::forward_iterator::operator!=(
	const forward_iterator &rhs) const
{
	return child != rhs.child || n != rhs.n;
}

template <typename Key, typename Value, typename BytesView>
template <bool Direction>
typename std::enable_if<
	Direction ==
		radix_tree<Key, Value, BytesView>::node::direction::Forward,
	typename radix_tree<Key, Value,
			    BytesView>::node::forward_iterator>::type
radix_tree<Key, Value, BytesView>::node::begin() const
{
	return forward_iterator(&embedded_entry, this);
}

template <typename Key, typename Value, typename BytesView>
template <bool Direction>
typename std::enable_if<
	Direction ==
		radix_tree<Key, Value, BytesView>::node::direction::Forward,
	typename radix_tree<Key, Value,
			    BytesView>::node::forward_iterator>::type
radix_tree<Key, Value, BytesView>::node::end() const
{
	return forward_iterator(&child[SLNODES], this);
}

template <typename Key, typename Value, typename BytesView>
template <bool Direction>
typename std::enable_if<
	Direction ==
		radix_tree<Key, Value, BytesView>::node::direction::Reverse,
	typename radix_tree<Key, Value,
			    BytesView>::node::reverse_iterator>::type
radix_tree<Key, Value, BytesView>::node::begin() const
{
	return reverse_iterator(end<direction::Forward>());
}

template <typename Key, typename Value, typename BytesView>
template <bool Direction>
typename std::enable_if<
	Direction ==
		radix_tree<Key, Value, BytesView>::node::direction::Reverse,
	typename radix_tree<Key, Value,
			    BytesView>::node::reverse_iterator>::type
radix_tree<Key, Value, BytesView>::node::end() const
{
	return reverse_iterator(begin<direction::Forward>());
}

template <typename Key, typename Value, typename BytesView>
template <bool Direction, typename Ptr>
auto
radix_tree<Key, Value, BytesView>::node::find_child(const Ptr &n) const
	-> decltype(begin<Direction>())
{
	return std::find(begin<Direction>(), end<Direction>(), n);
}

template <typename Key, typename Value, typename BytesView>
template <bool Direction, typename Enable>
auto
radix_tree<Key, Value, BytesView>::node::make_iterator(
	const tagged_node_ptr *ptr) const -> decltype(begin<Direction>())
{
	return forward_iterator(ptr, this);
}

template <typename Key, typename Value, typename BytesView>
template <bool IsConst>
radix_tree<Key, Value, BytesView>::radix_tree_iterator<
	IsConst>::radix_tree_iterator(leaf_ptr leaf_, node_ptr root)
    : leaf_(leaf_), root(root)
{
}

template <typename Key, typename Value, typename BytesView>
template <bool IsConst>
template <bool C, typename Enable>
radix_tree<Key, Value, BytesView>::radix_tree_iterator<
	IsConst>::radix_tree_iterator(const radix_tree_iterator<false> &rhs)
    : leaf_(rhs.leaf_)
{
}

template <typename Key, typename Value, typename BytesView>
template <bool IsConst>
typename radix_tree<Key, Value,
		    BytesView>::template radix_tree_iterator<IsConst>::reference
	radix_tree<Key, Value,
		   BytesView>::radix_tree_iterator<IsConst>::operator*() const
{
	assert(leaf_);
	return *leaf_;
}

template <typename Key, typename Value, typename BytesView>
template <bool IsConst>
typename radix_tree<Key, Value,
		    BytesView>::template radix_tree_iterator<IsConst>::pointer
	radix_tree<Key, Value,
		   BytesView>::radix_tree_iterator<IsConst>::operator->() const
{
	assert(leaf_);
	return leaf_;
}

/**
 * Handles assignment to the value. If there is enough capacity
 * old content is overwritten (with a help of undo log). Otherwise
 * a new leaf is allocated and the old one is freed.
 *
 * If reallocation happens, all other iterators to this element are invalidated.
 *
 * This function is useful when value_type is inline_string.
 */
template <typename Key, typename Value, typename BytesView>
template <bool IsConst>
template <typename V, typename Enable>
void
radix_tree<Key, Value, BytesView>::radix_tree_iterator<IsConst>::assign_val(
	basic_string_view<typename V::value_type, typename V::traits_type> rhs)
{
	auto pop = pool_base(pmemobj_pool_by_ptr(leaf_));

	if (rhs.size() <= leaf_->value().capacity()) {
		transaction::run(pop, [&] { leaf_->value() = rhs; });
	} else {
		tagged_node_ptr *slot;

		if (!leaf_->parent) {
			assert(root->get_leaf() == leaf_);
			slot = root;
		} else {
			slot = const_cast<tagged_node_ptr *>(
				&*leaf_->parent->find_child(leaf_));
		}

		auto old_leaf = leaf_;

		transaction::run(pop, [&] {
			*slot = leaf::make_key_args(old_leaf->parent,
						    old_leaf->key(), rhs);
			delete_persistent<typename radix_tree::leaf>(old_leaf);
		});

		leaf_ = slot->get_leaf();
	}
}

/**
 * Assign value to leaf pointed by the iterator.
 *
 * This function is transactional
 */
template <typename Key, typename Value, typename BytesView>
template <bool IsConst>
template <typename T, typename V, typename Enable>
void
radix_tree<Key, Value, BytesView>::radix_tree_iterator<IsConst>::assign_val(
	T &&rhs)
{
	auto pop = pool_base(pmemobj_pool_by_ptr(leaf_));

	transaction::run(pop, [&] { leaf_->value() = std::forward<T>(rhs); });
}

template <typename Key, typename Value, typename BytesView>
template <bool IsConst>
typename radix_tree<Key, Value,
		    BytesView>::template radix_tree_iterator<IsConst> &
radix_tree<Key, Value, BytesView>::radix_tree_iterator<IsConst>::operator++()
{
	assert(leaf_);

	/* leaf is root, there is no other leaf in the tree */
	if (!leaf_->parent)
		leaf_ = nullptr;
	else {
		auto it = leaf_->parent->template find_child<
			radix_tree::node::direction::Forward>(leaf_);

		leaf_ = const_cast<leaf_ptr>(
			next_leaf<radix_tree::node::direction::Forward>(
				it, leaf_->parent));
	}

	return *this;
}

template <typename Key, typename Value, typename BytesView>
template <bool IsConst>
typename radix_tree<Key, Value,
		    BytesView>::template radix_tree_iterator<IsConst> &
radix_tree<Key, Value, BytesView>::radix_tree_iterator<IsConst>::operator--()
{
	if (!leaf_) {
		/* this == end() */
		leaf_ = const_cast<leaf_ptr>(
			radix_tree::find_leaf<
				radix_tree::node::direction::Reverse>(*root));
	} else {
		/* Iterator must be decrementable. */
		assert(leaf_->parent);

		auto it = leaf_->parent->template find_child<
			radix_tree::node::direction::Reverse>(leaf_);

		leaf_ = const_cast<leaf_ptr>(
			next_leaf<radix_tree::node::direction::Reverse>(
				it, leaf_->parent));
	}

	return *this;
}

template <typename Key, typename Value, typename BytesView>
template <bool IsConst>
typename radix_tree<Key, Value,
		    BytesView>::template radix_tree_iterator<IsConst>
radix_tree<Key, Value, BytesView>::radix_tree_iterator<IsConst>::operator++(int)
{
	auto tmp = *this;

	++(*this);

	return tmp;
}

template <typename Key, typename Value, typename BytesView>
template <bool IsConst>
typename radix_tree<Key, Value,
		    BytesView>::template radix_tree_iterator<IsConst>
radix_tree<Key, Value, BytesView>::radix_tree_iterator<IsConst>::operator--(int)
{
	auto tmp = *this;

	--(*this);

	return tmp;
}

template <typename Key, typename Value, typename BytesView>
template <bool IsConst>
template <bool C>
bool
radix_tree<Key, Value, BytesView>::radix_tree_iterator<IsConst>::operator!=(
	const radix_tree_iterator<C> &rhs) const
{
	return leaf_ != rhs.leaf_;
}

template <typename Key, typename Value, typename BytesView>
template <bool IsConst>
template <bool C>
bool
radix_tree<Key, Value, BytesView>::radix_tree_iterator<IsConst>::operator==(
	const radix_tree_iterator<C> &rhs) const
{
	return !(*this != rhs);
}

/*
 * Returns next leaf (either with smaller or larger key, depending on
 * ChildIterator type). This function might need to traverse the
 * tree upwards.
 */
template <typename Key, typename Value, typename BytesView>
template <bool Direction, typename Iterator>
typename radix_tree<Key, Value, BytesView>::leaf *
radix_tree<Key, Value, BytesView>::next_leaf(Iterator node,
					     tagged_node_ptr parent)
{
	do {
		++node;
	} while (node != parent->template end<Direction>() && !(*node));

	/* No more children on this level, need to go up. */
	if (node == parent->template end<Direction>()) {
		auto p = parent->parent;
		if (!p) // parent == root
			return nullptr;

		auto p_it = p->template find_child<Direction>(parent);
		return next_leaf<Direction>(p_it, p);
	}

	return find_leaf<Direction>(*node);
}

/*
 * Returns smallest (or biggest, depending on ChildIterator) leaf
 * in a subtree.
 */
template <typename Key, typename Value, typename BytesView>
template <bool Direction>
typename radix_tree<Key, Value, BytesView>::leaf *
radix_tree<Key, Value, BytesView>::find_leaf(
	typename radix_tree<Key, Value, BytesView>::tagged_node_ptr n)
{
	assert(n);

	if (n.is_leaf())
		return n.get_leaf();

	for (auto it = n->template begin<Direction>();
	     it != n->template end<Direction>(); ++it) {
		if (*it)
			return find_leaf<Direction>(*it);
	}

	/* There must be at least one leaf at the bottom. */
	std::abort();
}

template <typename Key, typename Value, typename BytesView>
Key &
radix_tree<Key, Value, BytesView>::leaf::key()
{
	return *reinterpret_cast<Key *>(this + 1);
}

template <typename Key, typename Value, typename BytesView>
Value &
radix_tree<Key, Value, BytesView>::leaf::value()
{
	auto key_dst = reinterpret_cast<char *>(this + 1);
	auto val_dst = reinterpret_cast<Value *>(
		key_dst + total_sizeof<Key>::value(key()));

	return *reinterpret_cast<Value *>(val_dst);
}

template <typename Key, typename Value, typename BytesView>
const Key &
radix_tree<Key, Value, BytesView>::leaf::key() const
{
	return *reinterpret_cast<const Key *>(this + 1);
}

template <typename Key, typename Value, typename BytesView>
const Value &
radix_tree<Key, Value, BytesView>::leaf::value() const
{
	auto key_dst = reinterpret_cast<const char *>(this + 1);
	auto val_dst = reinterpret_cast<const Value *>(
		key_dst + total_sizeof<Key>::value(key()));

	return *reinterpret_cast<const Value *>(val_dst);
}

template <typename Key, typename Value, typename BytesView>
radix_tree<Key, Value, BytesView>::leaf::~leaf()
{
	detail::destroy<Key>(key());
	detail::destroy<Value>(value());
}

template <typename Key, typename Value, typename BytesView>
persistent_ptr<typename radix_tree<Key, Value, BytesView>::leaf>
radix_tree<Key, Value, BytesView>::leaf::make(tagged_node_ptr parent)
{
	auto t = std::make_tuple();
	return make(parent, std::piecewise_construct, t, t,
		    typename detail::make_index_sequence<>::type{},
		    typename detail::make_index_sequence<>::type{});
}

template <typename Key, typename Value, typename BytesView>
template <typename... Args1, typename... Args2>
persistent_ptr<typename radix_tree<Key, Value, BytesView>::leaf>
radix_tree<Key, Value, BytesView>::leaf::make(tagged_node_ptr parent,
					      std::piecewise_construct_t pc,
					      std::tuple<Args1...> first_args,
					      std::tuple<Args2...> second_args)
{
	return make(parent, pc, first_args, second_args,
		    typename detail::make_index_sequence<Args1...>::type{},
		    typename detail::make_index_sequence<Args2...>::type{});
}

template <typename Key, typename Value, typename BytesView>
persistent_ptr<typename radix_tree<Key, Value, BytesView>::leaf>
radix_tree<Key, Value, BytesView>::leaf::make(tagged_node_ptr parent,
					      const Key &k, const Value &v)
{
	return make(parent, std::piecewise_construct, std::forward_as_tuple(k),
		    std::forward_as_tuple(v));
}

template <typename Key, typename Value, typename BytesView>
template <typename K, typename V>
persistent_ptr<typename radix_tree<Key, Value, BytesView>::leaf>
radix_tree<Key, Value, BytesView>::leaf::make(tagged_node_ptr parent, K &&k,
					      V &&v)
{
	return make(parent, std::piecewise_construct,
		    std::forward_as_tuple(std::forward<K>(k)),
		    std::forward_as_tuple(std::forward<V>(v)));
}

template <typename Key, typename Value, typename BytesView>
template <typename K, typename... Args>
persistent_ptr<typename radix_tree<Key, Value, BytesView>::leaf>
radix_tree<Key, Value, BytesView>::leaf::make_key_args(tagged_node_ptr parent,
						       K &&k, Args &&... args)
{
	return make(parent, std::piecewise_construct,
		    std::forward_as_tuple(std::forward<K>(k)),
		    std::forward_as_tuple(std::forward<Args>(args)...));
}

template <typename Key, typename Value, typename BytesView>
template <typename K, typename V>
persistent_ptr<typename radix_tree<Key, Value, BytesView>::leaf>
radix_tree<Key, Value, BytesView>::leaf::make(tagged_node_ptr parent,
					      detail::pair<K, V> &&p)
{
<<<<<<< HEAD
	return make_internal(std::piecewise_construct,
			     std::forward_as_tuple(std::move(p.first)),
			     std::forward_as_tuple(std::move(p.second)));
=======
	return make(parent, std::piecewise_construct,
		    std::forward_as_tuple(std::forward<K>(p.first)),
		    std::forward_as_tuple(std::forward<V>(p.second)));
>>>>>>> ee45ca19
}

template <typename Key, typename Value, typename BytesView>
template <typename K, typename V>
persistent_ptr<typename radix_tree<Key, Value, BytesView>::leaf>
radix_tree<Key, Value, BytesView>::leaf::make(tagged_node_ptr parent,
					      const detail::pair<K, V> &p)
{
	return make(parent, std::piecewise_construct,
		    std::forward_as_tuple(p.first),
		    std::forward_as_tuple(p.second));
}

template <typename Key, typename Value, typename BytesView>
template <typename K, typename V>
persistent_ptr<typename radix_tree<Key, Value, BytesView>::leaf>
radix_tree<Key, Value, BytesView>::leaf::make(tagged_node_ptr parent,
					      std::pair<K, V> &&p)
{
<<<<<<< HEAD
	return make_internal(std::piecewise_construct,
			     std::forward_as_tuple(std::move(p.first)),
			     std::forward_as_tuple(std::move(p.second)));
=======
	return make(parent, std::piecewise_construct,
		    std::forward_as_tuple(std::forward<K>(p.first)),
		    std::forward_as_tuple(std::forward<V>(p.second)));
>>>>>>> ee45ca19
}

template <typename Key, typename Value, typename BytesView>
template <typename K, typename V>
persistent_ptr<typename radix_tree<Key, Value, BytesView>::leaf>
radix_tree<Key, Value, BytesView>::leaf::make(tagged_node_ptr parent,
					      const std::pair<K, V> &p)
{
	return make(parent, std::piecewise_construct,
		    std::forward_as_tuple(p.first),
		    std::forward_as_tuple(p.second));
}

template <typename Key, typename Value, typename BytesView>
template <typename... Args1, typename... Args2, size_t... I1, size_t... I2>
persistent_ptr<typename radix_tree<Key, Value, BytesView>::leaf>
radix_tree<Key, Value, BytesView>::leaf::make(tagged_node_ptr parent,
					      std::piecewise_construct_t,
					      std::tuple<Args1...> &first_args,
					      std::tuple<Args2...> &second_args,
					      detail::index_sequence<I1...>,
					      detail::index_sequence<I2...>)
{
	standard_alloc_policy<void> a;
	auto key_size = total_sizeof<Key>::value(std::get<I1>(first_args)...);
	auto val_size =
		total_sizeof<Value>::value(std::get<I2>(second_args)...);
	auto ptr = static_cast<persistent_ptr<leaf>>(
		a.allocate(sizeof(leaf) + key_size + val_size));

	auto key_dst = reinterpret_cast<Key *>(ptr.get() + 1);
	auto val_dst = reinterpret_cast<Value *>(
		reinterpret_cast<char *>(key_dst) + key_size);

	new (ptr.get()) leaf();
	new (key_dst) Key(std::forward<Args1>(std::get<I1>(first_args))...);
	new (val_dst) Value(std::forward<Args2>(std::get<I2>(second_args))...);

	ptr->parent = parent;

	return ptr;
}

template <typename Key, typename Value, typename BytesView>
persistent_ptr<typename radix_tree<Key, Value, BytesView>::leaf>
radix_tree<Key, Value, BytesView>::leaf::make(tagged_node_ptr parent,
					      const leaf &other)
{
	return make(parent, other.key(), other.value());
}

/**
 * Private helper function. Checks if radix tree resides on pmem and throws an
 * exception if not.
 *
 * @throw pool_error if radix tree doesn't reside on pmem.
 */
template <typename Key, typename Value, typename BytesView>
void
radix_tree<Key, Value, BytesView>::check_pmem()
{
	if (nullptr == pmemobj_pool_by_ptr(this))
		throw pmem::pool_error("Invalid pool handle.");
}

/**
 * Private helper function. Checks if current transaction stage is equal to
 * TX_STAGE_WORK and throws an exception otherwise.
 *
 * @throw pmem::transaction_scope_error if current transaction stage is not
 * equal to TX_STAGE_WORK.
 */
template <typename Key, typename Value, typename BytesView>
void
radix_tree<Key, Value, BytesView>::check_tx_stage_work()
{
	if (pmemobj_tx_stage() != TX_STAGE_WORK)
		throw pmem::transaction_scope_error(
			"Function called out of transaction scope.");
}

/**
 * Non-member swap.
 */
template <typename Key, typename Value, typename BytesView>
void
swap(radix_tree<Key, Value, BytesView> &lhs,
     radix_tree<Key, Value, BytesView> &rhs)
{
	lhs.swap(rhs);
}

} /* namespace experimental */
} /* namespace obj */

namespace detail
{
/* Check if type is pmem::obj::basic_string or
 * pmem::obj::basic_inline_string */
template <typename>
struct is_string : std::false_type {
};

template <typename CharT, typename Traits>
struct is_string<obj::basic_string<CharT, Traits>> : std::true_type {
};

template <typename CharT, typename Traits>
struct is_string<obj::experimental::basic_inline_string<CharT, Traits>>
    : std::true_type {
};

template <typename T>
struct bytes_view<T, typename std::enable_if<is_string<T>::value>::type> {
	using CharT = typename T::value_type;
	using Traits = typename T::traits_type;

	template <
		typename C,
		typename Enable = typename std::enable_if<std::is_constructible<
			obj::basic_string_view<CharT, Traits>, C>::value>::type>
	bytes_view(const C *s) : s(*s)
	{
	}

	char operator[](std::size_t p) const
	{
		return reinterpret_cast<const char *>(s.data())[p];
	}

	size_t
	size() const
	{
		return s.size() * sizeof(CharT);
	}

	obj::basic_string_view<CharT, Traits> s;

	using is_transparent = void;
};

template <typename T>
struct bytes_view<T,
		  typename std::enable_if<std::is_integral<T>::value &&
					  !std::is_signed<T>::value>::type> {
	bytes_view(const T *k) : k(k)
	{
#if __cpp_lib_endian
		static_assert(
			std::endian::native == std::endian::little,
			"Scalar type are not little endian on this platform!");
#elif !defined(NDEBUG)
		/* Assert little endian is used. */
		uint16_t word = (2 << 8) + 1;
		assert(((char *)&word)[0] == 1);
#endif
	}

	char operator[](std::size_t p) const
	{
		return reinterpret_cast<const char *>(k)[size() - p - 1];
	}

	constexpr size_t
	size() const
	{
		return sizeof(T);
	}

	const T *k;
};
} /* namespace detail */

} /* namespace pmem */

#endif /* LIBPMEMOBJ_CPP_RADIX_HPP */<|MERGE_RESOLUTION|>--- conflicted
+++ resolved
@@ -3083,15 +3083,9 @@
 radix_tree<Key, Value, BytesView>::leaf::make(tagged_node_ptr parent,
 					      detail::pair<K, V> &&p)
 {
-<<<<<<< HEAD
-	return make_internal(std::piecewise_construct,
-			     std::forward_as_tuple(std::move(p.first)),
-			     std::forward_as_tuple(std::move(p.second)));
-=======
 	return make(parent, std::piecewise_construct,
-		    std::forward_as_tuple(std::forward<K>(p.first)),
-		    std::forward_as_tuple(std::forward<V>(p.second)));
->>>>>>> ee45ca19
+		    std::forward_as_tuple(std::move(p.first)),
+		    std::forward_as_tuple(std::move(p.second)));
 }
 
 template <typename Key, typename Value, typename BytesView>
@@ -3111,15 +3105,9 @@
 radix_tree<Key, Value, BytesView>::leaf::make(tagged_node_ptr parent,
 					      std::pair<K, V> &&p)
 {
-<<<<<<< HEAD
-	return make_internal(std::piecewise_construct,
-			     std::forward_as_tuple(std::move(p.first)),
-			     std::forward_as_tuple(std::move(p.second)));
-=======
 	return make(parent, std::piecewise_construct,
-		    std::forward_as_tuple(std::forward<K>(p.first)),
-		    std::forward_as_tuple(std::forward<V>(p.second)));
->>>>>>> ee45ca19
+		    std::forward_as_tuple(std::move(p.first)),
+		    std::forward_as_tuple(std::move(p.second)));
 }
 
 template <typename Key, typename Value, typename BytesView>
