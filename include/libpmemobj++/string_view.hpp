// SPDX-License-Identifier: BSD-3-Clause
/* Copyright 2020, Intel Corporation */

/**
 * @file
 * Our partial std::string_view implementation.
 */

#ifndef LIBPMEMOBJ_CPP_STRING_VIEW
#define LIBPMEMOBJ_CPP_STRING_VIEW

#include <algorithm>
#include <limits>
#include <stdexcept>
#include <string>
#include <utility>

#if __cpp_lib_string_view
#include <string_view>
#endif

namespace pmem
{

namespace obj
{

#if __cpp_lib_string_view

template <typename CharT, typename Traits = std::char_traits<CharT>>
using basic_string_view = std::basic_string_view<CharT, Traits>;
using string_view = std::string_view;
using wstring_view = std::basic_string_view<wchar_t>;
using u16string_view = std::basic_string_view<char16_t>;
using u32string_view = std::basic_string_view<char32_t>;

#else

/**
 * Our partial std::string_view implementation.
 *
 * If C++17's std::string_view implementation is not available, this one
 * is used to avoid unnecessary string copying.
 */
template <typename CharT, typename Traits = std::char_traits<CharT>>
class basic_string_view {
public:
	/* Member types */
	using traits_type = Traits;
	using value_type = CharT;
	using size_type = std::size_t;
	using difference_type = std::ptrdiff_t;
	using reference = value_type &;
	using const_reference = const value_type &;
	using pointer = value_type *;
	using const_pointer = const value_type *;
	using const_iterator = const_pointer;
	using iterator = const_iterator;
<<<<<<< HEAD
	static constexpr const size_type npos =
		(std::numeric_limits<size_type>::max)();
=======
	using reverse_iterator = std::reverse_iterator<const_iterator>;
	using const_reverse_iterator = std::reverse_iterator<const_iterator>;
>>>>>>> 315b6629

	constexpr basic_string_view() noexcept;
	constexpr basic_string_view(const CharT *data, size_type size);
	constexpr basic_string_view(const std::basic_string<CharT, Traits> &s);
	constexpr basic_string_view(const CharT *data);

	constexpr basic_string_view(const basic_string_view &rhs) noexcept =
		default;
	basic_string_view &
	operator=(const basic_string_view &rhs) noexcept = default;

	constexpr const_iterator begin() const noexcept;
	constexpr const_iterator cbegin() const noexcept;
	constexpr const_iterator end() const noexcept;
	constexpr const_iterator cend() const noexcept;
	constexpr const_reverse_iterator rbegin() const noexcept;
	constexpr const_reverse_iterator crbegin() const noexcept;
	constexpr const_reverse_iterator rend() const noexcept;
	constexpr const_reverse_iterator crend() const noexcept;

	constexpr const CharT *data() const noexcept;
	constexpr size_type size() const noexcept;
	constexpr size_type length() const noexcept;
	constexpr bool empty() const noexcept;
	constexpr size_type max_size() const noexcept;

	const CharT &at(size_type pos) const;
	constexpr const CharT &operator[](size_type pos) const noexcept;
	constexpr const_reference front() const noexcept;
	constexpr const_reference back() const noexcept;

	void remove_prefix(size_type n);
	void remove_suffix(size_type n);
	void swap(basic_string_view &v) noexcept;

	constexpr basic_string_view substr(size_type pos = 0,
					   size_type count = npos) const;
	size_type copy(CharT *dest, size_type count, size_type pos = 0) const;
	inline int compare(size_type pos1, size_type n1,
			   basic_string_view sv) const;
	inline int compare(size_type pos1, size_type n1, basic_string_view sv,
			   size_type pos2, size_type n2) const;
	inline int compare(const CharT *s) const noexcept;
	inline int compare(size_type pos1, size_type n1, const CharT *s) const;
	inline int compare(size_type pos1, size_type n1, const CharT *s,
			   size_type n2) const;
	int compare(const basic_string_view &other) const noexcept;

private:
	const value_type *data_;
	size_type size_;
};

using string_view = basic_string_view<char>;
using wstring_view = basic_string_view<wchar_t>;
using u16string_view = basic_string_view<char16_t>;
using u32string_view = basic_string_view<char32_t>;

/**
 * Default constructor with empty data.
 */
template <typename CharT, typename Traits>
constexpr inline basic_string_view<CharT, Traits>::basic_string_view() noexcept
    : data_(nullptr), size_(0)
{
}

/**
 * Constructor initialized by *data* and its *size*.
 *
 * @param[in] data pointer to the C-like string to initialize with,
 *	it can contain null characters.
 * @param[in] size length of the given data.
 */
template <typename CharT, typename Traits>
constexpr inline basic_string_view<CharT, Traits>::basic_string_view(
	const CharT *data, size_type size)
    : data_(data), size_(size)
{
}

/**
 * Constructor initialized by the basic string *s*.
 *
 * @param[in] s reference to the string to initialize with.
 */
template <typename CharT, typename Traits>
constexpr inline basic_string_view<CharT, Traits>::basic_string_view(
	const std::basic_string<CharT, Traits> &s)
    : data_(s.c_str()), size_(s.size())
{
}

/**
 * Constructor initialized by *data*. Size of the data will be set
 * using Traits::length().
 *
 * @param[in] data pointer to C-like string (char *) to initialize with,
 *	it has to end with the terminating null character.
 */
template <typename CharT, typename Traits>
constexpr inline basic_string_view<CharT, Traits>::basic_string_view(
	const CharT *data)
    : data_(data), size_(Traits::length(data))
{
}

/**
 * Returns an iterator to the first character of the view.
 *
 * @return const_iterator to the first character
 */
template <typename CharT, typename Traits>
constexpr typename basic_string_view<CharT, Traits>::const_iterator
basic_string_view<CharT, Traits>::begin() const noexcept
{
	return cbegin();
}

/**
 * Returns an iterator to the first character of the view.
 *
 * @return const_iterator to the first character
 */
template <typename CharT, typename Traits>
constexpr typename basic_string_view<CharT, Traits>::const_iterator
basic_string_view<CharT, Traits>::cbegin() const noexcept
{
	return data_;
}

/**
 * Returns an iterator to the character following the last character of the
 * view. This character acts as a placeholder, attempting to access it results
 * in undefined behavior.
 *
 * @return const_iterator to the character following the last character.
 */
template <typename CharT, typename Traits>
constexpr typename basic_string_view<CharT, Traits>::const_iterator
basic_string_view<CharT, Traits>::end() const noexcept
{
	return cend();
}

/**
 * Returns an iterator to the character following the last character of the
 * view. This character acts as a placeholder, attempting to access it results
 * in undefined behavior.
 *
 * @return const_iterator to the character following the last character.
 */
template <typename CharT, typename Traits>
constexpr typename basic_string_view<CharT, Traits>::const_iterator
basic_string_view<CharT, Traits>::cend() const noexcept
{
	return data_ + size_;
}

template <typename CharT, typename Traits>
constexpr typename basic_string_view<CharT, Traits>::const_reverse_iterator
basic_string_view<CharT, Traits>::rbegin() const noexcept
{
	return reverse_iterator(cend());
}

template <typename CharT, typename Traits>
constexpr typename basic_string_view<CharT, Traits>::const_reverse_iterator
basic_string_view<CharT, Traits>::crbegin() const noexcept
{
	return reverse_iterator(cend());
}

template <typename CharT, typename Traits>
constexpr typename basic_string_view<CharT, Traits>::const_reverse_iterator
basic_string_view<CharT, Traits>::rend() const noexcept
{
	return reverse_iterator(cbegin());
}

template <typename CharT, typename Traits>
constexpr typename basic_string_view<CharT, Traits>::const_reverse_iterator
basic_string_view<CharT, Traits>::crend() const noexcept
{
	return reverse_iterator(cbegin());
}

/**
 * Returns pointer to data stored in this pmem::obj::string_view. It may
 * not contain the terminating null character.
 *
 * @return pointer to C-like string (char *), it may not end with null
 *	character.
 */
template <typename CharT, typename Traits>
constexpr inline const CharT *
basic_string_view<CharT, Traits>::data() const noexcept
{
	return data_;
}

/**
 * Returns that view is empty or not.
 *
 * @return true when size() == 0.
 */
template <typename CharT, typename Traits>
constexpr inline bool
basic_string_view<CharT, Traits>::empty() const noexcept
{
	return size() == 0;
}

/**
 * Returns the largest possible number of char-like objects that can be
 * referred to by a basic_string_view.
 *
 * @return maximum number of characters.
 */
template <typename CharT, typename Traits>
constexpr inline typename basic_string_view<CharT, Traits>::size_type
basic_string_view<CharT, Traits>::max_size() const noexcept
{
	return (std::numeric_limits<size_type>::max)();
}

/**
 * Returns count of characters stored in this pmem::obj::string_view
 * data.
 *
 * @return the number of CharT elements in the view.
 */
template <typename CharT, typename Traits>
constexpr inline typename basic_string_view<CharT, Traits>::size_type
basic_string_view<CharT, Traits>::size() const noexcept
{
	return size_;
}

/**
 * Returns count of characters stored in this pmem::obj::string_view data.
 *
 * @return the number of CharT elements in the view.
 */
template <typename CharT, typename Traits>
constexpr inline typename basic_string_view<CharT, Traits>::size_type
basic_string_view<CharT, Traits>::length() const noexcept
{
	return size_;
}

/**
 * Returns reference to a character at position @param[in] pos .
 *
 * @return reference to the char.
 */
template <typename CharT, typename Traits>
constexpr inline const CharT &
	basic_string_view<CharT, Traits>::operator[](size_t pos) const noexcept
{
	return data()[pos];
}

/**
 * Returns reference to the character at position @param[in] pos and
 * performs bound checking.
 *
 * @return reference to the char.
 *
 * @throw std::out_of_range when out of bounds occurs.
 */
template <typename CharT, typename Traits>
inline const CharT &
basic_string_view<CharT, Traits>::at(size_t pos) const
{
	if (pos >= size())
		throw std::out_of_range("Accessing a position out of bounds!");
	return data()[pos];
}

/**
 * Returns reference to the last character in the view.
 * The behavior is undefined if empty() == true.
 *
 * @return reference to the last character.
 */
template <typename CharT, typename Traits>
constexpr inline const CharT &
basic_string_view<CharT, Traits>::back() const noexcept
{
	return operator[](size() - 1);
}

/**
 * Returns reference to the first character in the view.
 * The behavior is undefined if empty() == true.
 *
 * @return reference to the first character.
 */
template <typename CharT, typename Traits>
constexpr inline const CharT &
basic_string_view<CharT, Traits>::front() const noexcept
{
	return operator[](0);
}

/**
 * Moves the start of the view forward by n characters.
 * The behavior is undefined if n > size().
 *
 * @param[in] n number of characters to remove from the start of the view
 */
template <typename CharT, typename Traits>
void
basic_string_view<CharT, Traits>::remove_prefix(size_type n)
{
	data_ += n;
	size_ -= n;
}

/**
 * Moves the end of the view back by n characters.
 * The behavior is undefined if n > size().
 *
 * @param[in] n number of characters to remove from the end of the view
 */
template <typename CharT, typename Traits>
void
basic_string_view<CharT, Traits>::remove_suffix(size_type n)
{
	size_ -= n;
}

/**
 * Exchanges the view with that of v.
 *
 * @param[in] v view to swap with
 */
template <typename CharT, typename Traits>
void
basic_string_view<CharT, Traits>::swap(
	basic_string_view<CharT, Traits> &v) noexcept
{
	std::swap(data_, v.data_);
	std::swap(size_, v.size_);
}

/**
 * Returns a view of the substring [pos, pos + count), where rcount is the
 * smaller of count and size()-pos.
 *
 * @param[in] pos position of the first character
 * @param[in] count requested length
 *
 * @return view of the substring [pos, pos + count).
 */
template <typename CharT, typename Traits>
constexpr basic_string_view<CharT, Traits>
basic_string_view<CharT, Traits>::substr(
	basic_string_view<CharT, Traits>::size_type pos,
	basic_string_view<CharT, Traits>::size_type count) const
{
	return pos > size()
		? (throw std::out_of_range("string_view::substr"),
		   basic_string_view())
		: basic_string_view(data() + pos,
				    (std::min)(count, size() - pos));
}

/**
 * Copies the substring [pos, pos + count) to the character array pointed to by
 * dest, where rcount is the smaller of count and size()-pos.
 *
 * @param[in] dest pointer to the destination character string
 * @param[in] count position of the first character
 * @param[in] pos requested substring length
 *
 * @return number of characters copied.
 */
template <typename CharT, typename Traits>
typename basic_string_view<CharT, Traits>::size_type
basic_string_view<CharT, Traits>::copy(
	CharT *dest, basic_string_view<CharT, Traits>::size_type count,
	basic_string_view<CharT, Traits>::size_type pos) const
{
	if (pos > size())
		throw std::out_of_range("string_view::copy");
	size_type rlen = (std::min)(count, size() - pos);
	Traits::copy(dest, data() + pos, rlen);
	return rlen;
}

/**
 * Compares two character sequences.
 *
 * @param[in] pos1 position of the first character in this view to compare
 * @param[in] n1 number of characters of this view to compare
 * @param[in] sv view to compare
 *
 * @return negative value if this view is less than the other character
 * sequence, zero if the both character sequences are equal, positive value if
 * this view is greater than the other character sequence.
 */
template <typename CharT, typename Traits>
inline int
basic_string_view<CharT, Traits>::compare(
	size_type pos1, size_type n1, basic_string_view<CharT, Traits> sv) const
{
	return substr(pos1, n1).compare(sv);
}

/**
 * Compares two character sequences.
 *
 * @param[in] pos1 position of the first character in this view to compare
 * @param[in] n1 number of characters of this view to compare
 * @param[in] pos2 position of the first character of the given view to compare
 * @param[in] n2 number of characters of the given view to compare
 * @param[in] sv view to compare
 *
 * @return negative value if this view is less than the other character
 * sequence, zero if the both character sequences are equal, positive value if
 * this view is greater than the other character sequence.
 */
template <typename CharT, typename Traits>
inline int
basic_string_view<CharT, Traits>::compare(size_type pos1, size_type n1,
					  basic_string_view sv, size_type pos2,
					  size_type n2) const
{
	return substr(pos1, n1).compare(sv.substr(pos2, n2));
}

/**
 * Compares two character sequences.
 *
 * @param[in] s pointer to the character string to compare to
 *
 * @return negative value if this view is less than the other character
 * sequence, zero if the both character sequences are equal, positive value if
 * this view is greater than the other character sequence.
 */
template <typename CharT, typename Traits>
inline int
basic_string_view<CharT, Traits>::compare(const CharT *s) const noexcept
{
	return compare(basic_string_view(s));
}

/**
 * Compares two character sequences.
 *
 * @param[in] pos1 position of the first character in this view to compare
 * @param[in] n1 number of characters of this view to compare
 * @param[in] s pointer to the character string to compare to
 *
 * @return negative value if this view is less than the other character
 * sequence, zero if the both character sequences are equal, positive value if
 * this view is greater than the other character sequence.
 */
template <typename CharT, typename Traits>
inline int
basic_string_view<CharT, Traits>::compare(size_type pos1, size_type n1,
					  const CharT *s) const
{
	return substr(pos1, n1).compare(basic_string_view(s));
}

/**
 * Compares two character sequences.
 *
 * @param[in] pos1 position of the first character in this view to compare
 * @param[in] n1 number of characters of this view to compare
 * @param[in] n2 number of characters of the given view to compare
 * @param[in] s pointer to the character string to compare to
 *
 * @return negative value if this view is less than the other character
 * sequence, zero if the both character sequences are equal, positive value if
 * this view is greater than the other character sequence.
 */
template <typename CharT, typename Traits>
inline int
basic_string_view<CharT, Traits>::compare(size_type pos1, size_type n1,
					  const CharT *s, size_type n2) const
{
	return substr(pos1, n1).compare(basic_string_view(s, n2));
}

/**
 * Compares this string_view with other. Works in the same way as
 * std::basic_string::compare.
 *
 * @return 0 if both character sequences compare equal,
 *	positive value if this is lexicographically greater than other,
 *	negative value if this is lexicographically less than other.
 */
template <typename CharT, typename Traits>
inline int
basic_string_view<CharT, Traits>::compare(const basic_string_view &other) const
	noexcept
{
	int ret = Traits::compare(data(), other.data(),
				  (std::min)(size(), other.size()));
	if (ret != 0)
		return ret;
	if (size() < other.size())
		return -1;
	if (size() > other.size())
		return 1;
	return 0;
}

/**
 * Non-member equal operator.
 */
template <class CharT, class Traits>
constexpr bool
operator==(basic_string_view<CharT, Traits> lhs,
	   basic_string_view<CharT, Traits> rhs)
{
	return (lhs.size() != rhs.size() ? false : lhs.compare(rhs) == 0);
}

/**
 * Non-member equal operator.
 */
template <class CharT, class Traits>
constexpr bool
operator==(
	basic_string_view<CharT, Traits> lhs,
	typename std::common_type<basic_string_view<CharT, Traits>>::type rhs)
{
	return (lhs.size() != rhs.size() ? false : lhs.compare(rhs) == 0);
}

/**
 * Non-member equal operator.
 */
template <class CharT, class Traits>
constexpr bool
operator==(
	typename std::common_type<basic_string_view<CharT, Traits>>::type lhs,
	basic_string_view<CharT, Traits> rhs)
{
	return (lhs.size() != rhs.size() ? false : lhs.compare(rhs) == 0);
}

/**
 * Non-member not equal operator.
 */
template <class CharT, class Traits>
constexpr bool
operator!=(basic_string_view<CharT, Traits> lhs,
	   basic_string_view<CharT, Traits> rhs)
{
	return (lhs.size() != rhs.size() ? true : lhs.compare(rhs) != 0);
}

/**
 * Non-member not equal operator.
 */
template <class CharT, class Traits>
constexpr bool
operator!=(
	typename std::common_type<basic_string_view<CharT, Traits>>::type lhs,
	basic_string_view<CharT, Traits> rhs)
{
	return (lhs.size() != rhs.size() ? true : lhs.compare(rhs) != 0);
}

/**
 * Non-member not equal operator.
 */
template <class CharT, class Traits>
constexpr bool
operator!=(
	basic_string_view<CharT, Traits> lhs,
	typename std::common_type<basic_string_view<CharT, Traits>>::type rhs)
{
	return (lhs.size() != rhs.size() ? true : lhs.compare(rhs) != 0);
}

/**
 * Non-member less than operator.
 */
template <class CharT, class Traits>
constexpr bool
operator<(basic_string_view<CharT, Traits> lhs,
	  basic_string_view<CharT, Traits> rhs)
{
	return lhs.compare(rhs) < 0;
}

/**
 * Non-member less than operator.
 */
template <class CharT, class Traits>
constexpr bool
operator<(typename std::common_type<basic_string_view<CharT, Traits>>::type lhs,
	  basic_string_view<CharT, Traits> rhs)
{
	return lhs.compare(rhs) < 0;
}

/**
 * Non-member less than operator.
 */
template <class CharT, class Traits>
constexpr bool
operator<(basic_string_view<CharT, Traits> lhs,
	  typename std::common_type<basic_string_view<CharT, Traits>>::type rhs)
{
	return lhs.compare(rhs) < 0;
}

/**
 * Non-member less or equal operator.
 */
template <class CharT, class Traits>
constexpr bool
operator<=(basic_string_view<CharT, Traits> lhs,
	   basic_string_view<CharT, Traits> rhs)
{
	return lhs.compare(rhs) <= 0;
}

/**
 * Non-member less or equal operator.
 */
template <class CharT, class Traits>
constexpr bool
operator<=(
	basic_string_view<CharT, Traits> lhs,
	typename std::common_type<basic_string_view<CharT, Traits>>::type rhs)
{
	return lhs.compare(rhs) <= 0;
}

/**
 * Non-member less or equal operator.
 */
template <class CharT, class Traits>
constexpr bool
operator<=(
	typename std::common_type<basic_string_view<CharT, Traits>>::type lhs,
	basic_string_view<CharT, Traits> rhs)
{
	return lhs.compare(rhs) <= 0;
}

/**
 * Non-member greater than operator.
 */
template <class CharT, class Traits>
constexpr bool
operator>(basic_string_view<CharT, Traits> lhs,
	  basic_string_view<CharT, Traits> rhs)
{
	return lhs.compare(rhs) > 0;
}

/**
 * Non-member greater than operator.
 */
template <class CharT, class Traits>
constexpr bool
operator>(typename std::common_type<basic_string_view<CharT, Traits>>::type lhs,
	  basic_string_view<CharT, Traits> rhs)
{
	return lhs.compare(rhs) > 0;
}

/**
 * Non-member greater than operator.
 */
template <class CharT, class Traits>
constexpr bool
operator>(basic_string_view<CharT, Traits> lhs,
	  typename std::common_type<basic_string_view<CharT, Traits>>::type rhs)
{
	return lhs.compare(rhs) > 0;
}

/**
 * Non-member greater or equal operator.
 */
template <class CharT, class Traits>
constexpr bool
operator>=(basic_string_view<CharT, Traits> lhs,
	   basic_string_view<CharT, Traits> rhs)
{
	return lhs.compare(rhs) >= 0;
}

/**
 * Non-member greater or equal operator.
 */
template <class CharT, class Traits>
constexpr bool
operator>=(
	typename std::common_type<basic_string_view<CharT, Traits>>::type lhs,
	basic_string_view<CharT, Traits> rhs)
{
	return lhs.compare(rhs) >= 0;
}

/**
 * Non-member greater or equal operator.
 */
template <class CharT, class Traits>
constexpr bool
operator>=(
	basic_string_view<CharT, Traits> lhs,
	typename std::common_type<basic_string_view<CharT, Traits>>::type rhs)
{
	return lhs.compare(rhs) >= 0;
}
#endif

} /* namespace obj */
} /* namespace pmem */

#endif /* LIBPMEMOBJ_CPP_STRING_VIEW */<|MERGE_RESOLUTION|>--- conflicted
+++ resolved
@@ -56,13 +56,11 @@
 	using const_pointer = const value_type *;
 	using const_iterator = const_pointer;
 	using iterator = const_iterator;
-<<<<<<< HEAD
+	using reverse_iterator = std::reverse_iterator<const_iterator>;
+	using const_reverse_iterator = std::reverse_iterator<const_iterator>;
+
 	static constexpr const size_type npos =
 		(std::numeric_limits<size_type>::max)();
-=======
-	using reverse_iterator = std::reverse_iterator<const_iterator>;
-	using const_reverse_iterator = std::reverse_iterator<const_iterator>;
->>>>>>> 315b6629
 
 	constexpr basic_string_view() noexcept;
 	constexpr basic_string_view(const CharT *data, size_type size);
