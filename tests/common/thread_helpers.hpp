// SPDX-License-Identifier: BSD-3-Clause
/* Copyright 2020, Intel Corporation */
#ifndef THREAD_HELPERS_COMMON_HPP
#define THREAD_HELPERS_COMMON_HPP

#include <condition_variable>
#include <functional>
#include <mutex>
#include <thread>
#include <vector>

template <typename Function>
void
parallel_exec(size_t concurrency, Function f)
{
	std::vector<std::thread> threads;
	threads.reserve(concurrency);

	for (size_t i = 0; i < concurrency; ++i) {
		threads.emplace_back(f, i);
	}

	for (auto &t : threads) {
		t.join();
	}
}

/*
 * This function executes 'concurrency' threads and provides
 * 'syncthreads' method (synchronization barrier) for f()
 */
template <typename Function>
void
parallel_xexec(size_t concurrency, Function f)
{
	std::condition_variable cv;
	std::mutex m;
	std::unique_ptr<size_t> counter =
		std::unique_ptr<size_t>(new size_t(0));

	auto syncthreads = [&] {
		std::unique_lock<std::mutex> lock(m);
		counter++;
		if (counter < concurrency)
			cv.wait(lock);
		else
			/*
			 * notify_call could be called outside of a lock
			 * (it would perform better) but drd complains
			 * in that case
			 */
			cv.notify_all();
	};

	parallel_exec(concurrency, [&](size_t tid) { f(tid, syncthreads); });
}

/*
 * This function executes 'concurrency' threads and wait for all of them to
 * finish executing f before calling join().
 */
template <typename Function>
void
parallel_exec_with_sync(size_t concurrency, Function f)
{
	parallel_xexec(concurrency,
		       [&](size_t tid, std::function<void(void)> syncthreads) {
			       f(tid);

<<<<<<< HEAD
			       syncthreads();
		       });
=======
		{
			std::unique_lock<std::mutex> lock(m);
			(*counter)++;
			if (*counter < concurrency)
				cv.wait(lock, [&] {
					return *counter >= concurrency;
				});
			else
				/*
				 * notify_call could be called outside of a lock
				 * (it would perform better) but drd complains
				 * in that case
				 */
				cv.notify_all();
		}
	});
>>>>>>> 4884e823
}

#endif /* THREAD_HELPERS_COMMON_HPP */<|MERGE_RESOLUTION|>--- conflicted
+++ resolved
@@ -40,9 +40,9 @@
 
 	auto syncthreads = [&] {
 		std::unique_lock<std::mutex> lock(m);
-		counter++;
-		if (counter < concurrency)
-			cv.wait(lock);
+		(*counter)++;
+		if (*counter < concurrency)
+			cv.wait(lock, [&] { return *counter >= concurrency; });
 		else
 			/*
 			 * notify_call could be called outside of a lock
@@ -67,27 +67,8 @@
 		       [&](size_t tid, std::function<void(void)> syncthreads) {
 			       f(tid);
 
-<<<<<<< HEAD
 			       syncthreads();
 		       });
-=======
-		{
-			std::unique_lock<std::mutex> lock(m);
-			(*counter)++;
-			if (*counter < concurrency)
-				cv.wait(lock, [&] {
-					return *counter >= concurrency;
-				});
-			else
-				/*
-				 * notify_call could be called outside of a lock
-				 * (it would perform better) but drd complains
-				 * in that case
-				 */
-				cv.notify_all();
-		}
-	});
->>>>>>> 4884e823
 }
 
 #endif /* THREAD_HELPERS_COMMON_HPP */