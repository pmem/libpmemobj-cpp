--- conflicted
+++ resolved
@@ -138,17 +138,6 @@
 	target_link_libraries(${name} ${TBB_LIBRARIES})
 endfunction()
 
-<<<<<<< HEAD
-# Function to build test with atomic
-function(build_test_atomic name)
-	build_test(${name} ${ARGN})
-	if("${CMAKE_C_COMPILER_ID}" MATCHES "Clang" AND "${CMAKE_CXX_COMPILER_ID}" MATCHES "Clang")
-		target_link_libraries(${name} atomic)
-	endif()
-endfunction()
-
-=======
->>>>>>> 7bbe1d14
 # Function to build a TBB test with mocked pmemobj_defrag() function
 function(build_test_tbb_defrag name)
 	build_test_tbb(${name} ${ARGN})
