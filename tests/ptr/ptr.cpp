/*
<<<<<<< HEAD
 * Copyright 2015-2020, Intel Corporation
=======
 * Copyright 2015-2021, Intel Corporation
>>>>>>> 31b402d6
 *
 * Redistribution and use in source and binary forms, with or without
 * modification, are permitted provided that the following conditions
 * are met:
 *
 *     * Redistributions of source code must retain the above copyright
 *       notice, this list of conditions and the following disclaimer.
 *
 *     * Redistributions in binary form must reproduce the above copyright
 *       notice, this list of conditions and the following disclaimer in
 *       the documentation and/or other materials provided with the
 *       distribution.
 *
 *     * Neither the name of the copyright holder nor the names of its
 *       contributors may be used to endorse or promote products derived
 *       from this software without specific prior written permission.
 *
 * THIS SOFTWARE IS PROVIDED BY THE COPYRIGHT HOLDERS AND CONTRIBUTORS
 * "AS IS" AND ANY EXPRESS OR IMPLIED WARRANTIES, INCLUDING, BUT NOT
 * LIMITED TO, THE IMPLIED WARRANTIES OF MERCHANTABILITY AND FITNESS FOR
 * A PARTICULAR PURPOSE ARE DISCLAIMED. IN NO EVENT SHALL THE COPYRIGHT
 * OWNER OR CONTRIBUTORS BE LIABLE FOR ANY DIRECT, INDIRECT, INCIDENTAL,
 * SPECIAL, EXEMPLARY, OR CONSEQUENTIAL DAMAGES (INCLUDING, BUT NOT
 * LIMITED TO, PROCUREMENT OF SUBSTITUTE GOODS OR SERVICES; LOSS OF USE,
 * DATA, OR PROFITS; OR BUSINESS INTERRUPTION) HOWEVER CAUSED AND ON ANY
 * THEORY OF LIABILITY, WHETHER IN CONTRACT, STRICT LIABILITY, OR TORT
 * (INCLUDING NEGLIGENCE OR OTHERWISE) ARISING IN ANY WAY OUT OF THE USE
 * OF THIS SOFTWARE, EVEN IF ADVISED OF THE POSSIBILITY OF SUCH DAMAGE.
 */

/*
 * obj_cpp_ptr.c -- cpp bindings test
 *
 */

#include "unittest.hpp"

#include <libpmemobj++/make_persistent.hpp>
#include <libpmemobj++/make_persistent_array_atomic.hpp>
#include <libpmemobj++/make_persistent_atomic.hpp>
#include <libpmemobj++/p.hpp>
#include <libpmemobj++/persistent_ptr.hpp>
#include <libpmemobj++/persistent_ptr_base.hpp>
#include <libpmemobj++/pool.hpp>
#include <libpmemobj++/transaction.hpp>

#define LAYOUT "cpp"

namespace nvobj = pmem::obj;

namespace
{

/*
 * test_null_ptr -- verifies if the pointer correctly behaves like a
 * nullptr-value
 */
void
test_null_ptr(nvobj::persistent_ptr<int> &f)
{
	UT_ASSERT(OID_IS_NULL(f.raw()));
	UT_ASSERT((bool)f == false);
	UT_ASSERT(!f);
	UT_ASSERTeq(f.get(), nullptr);
	UT_ASSERT(f == nullptr);
}

/*
 * get_temp -- returns a temporary persistent_ptr
 */
nvobj::persistent_ptr<int>
get_temp()
{
	nvobj::persistent_ptr<int> int_null = nullptr;

	return int_null;
}

/*
 * test_ptr_operators_null -- verifies various operations on nullptr pointers
 */
void
test_ptr_operators_null()
{
	nvobj::persistent_ptr<int> int_default_null;
	test_null_ptr(int_default_null);

	nvobj::persistent_ptr<int> int_explicit_ptr_null = nullptr;
	test_null_ptr(int_explicit_ptr_null);

	nvobj::persistent_ptr<int> int_explicit_oid_null = OID_NULL;
	test_null_ptr(int_explicit_oid_null);

	nvobj::persistent_ptr<int> int_base = nullptr;
	nvobj::persistent_ptr<int> int_same = int_base;
	int_same = int_base;
	test_null_ptr(int_same);

	swap(int_base, int_same);

	auto temp_ptr = get_temp();
	test_null_ptr(temp_ptr);
}

const int TEST_INT = 10;
const int TEST_ARR_SIZE = 10;
const char TEST_CHAR = 'a';

struct foo {
	nvobj::p<int> bar;
	nvobj::p<char> arr[TEST_ARR_SIZE];
};

struct nested {
	nvobj::persistent_ptr<foo> inner;
};

struct root {
	nvobj::persistent_ptr<foo> pfoo;
	nvobj::persistent_ptr<nvobj::p<int>[TEST_ARR_SIZE]> parr;
	nvobj::persistent_ptr_base arr[3];

	/* This variable is unused, but it's here to check if the persistent_ptr
	 * does not violate its own restrictions.
	 */
	nvobj::persistent_ptr<nested> outer;
};

/*
 * test_ptr_atomic -- verifies the persistent ptr with the atomic C API
 */
void
test_ptr_atomic(nvobj::pool<root> &pop)
{
	nvobj::persistent_ptr<foo> pfoo;

	try {
		nvobj::make_persistent_atomic<foo>(pop, pfoo);
	} catch (...) {
		UT_ASSERT(0);
	}

	UT_ASSERTne(pfoo.get(), nullptr);

	(*pfoo).bar = TEST_INT;
	pop.persist(&pfoo->bar, sizeof(pfoo->bar));
	pop.memset_persist(pfoo->arr, TEST_CHAR, sizeof(pfoo->arr));

	for (auto c : pfoo->arr) {
		UT_ASSERTeq(c, TEST_CHAR);
	}

	try {
		nvobj::delete_persistent_atomic<foo>(pfoo);
		pfoo = nullptr;
	} catch (...) {
		UT_ASSERT(0);
	}

	UT_ASSERTeq(pfoo.get(), nullptr);
}

/*
 * test_ptr_transactional -- verifies the persistent ptr with the tx C API
 */
void
test_ptr_transactional(nvobj::pool<root> &pop)
{
	auto r = pop.root();
	nvobj::persistent_ptr<foo> to_swap;
	try {
		nvobj::transaction::run(pop, [&] {
			UT_ASSERT(r->pfoo == nullptr);

			r->pfoo = nvobj::make_persistent<foo>();

			/* allocate for future swap test */
			to_swap = nvobj::make_persistent<foo>();
		});
	} catch (...) {
		UT_ASSERT(0);
	}

	auto pfoo = r->pfoo;

	try {
		nvobj::transaction::run(pop, [&] {
			pfoo->bar = TEST_INT;
			/* raw memory access requires extra care */
			pmem::detail::conditional_add_to_tx(&pfoo->arr);
			memset(&pfoo->arr, TEST_CHAR, sizeof(pfoo->arr));

			/* do the swap test */
			nvobj::persistent_ptr<foo> foo_ptr{r->pfoo};
			nvobj::persistent_ptr<foo> swap_ptr{to_swap};
			to_swap.swap(r->pfoo);
			UT_ASSERT(to_swap == foo_ptr);
			UT_ASSERT(r->pfoo == swap_ptr);

			swap(r->pfoo, to_swap);
			UT_ASSERT(to_swap == swap_ptr);
			UT_ASSERT(r->pfoo == foo_ptr);

			nvobj::delete_persistent<foo>(to_swap);
		});
	} catch (...) {
		UT_ASSERT(0);
	}

	UT_ASSERTeq(pfoo->bar, TEST_INT);
	for (auto c : pfoo->arr) {
		UT_ASSERTeq(c, TEST_CHAR);
	}

	bool exception_thrown = false;
	try {
		nvobj::transaction::run(pop, [&] {
			pfoo->bar = 0;
			nvobj::transaction::abort(-1);
		});
	} catch (pmem::manual_tx_abort &) {
		exception_thrown = true;
	} catch (...) {
		UT_ASSERT(0);
	}

	UT_ASSERT(exception_thrown);
	UT_ASSERTeq(pfoo->bar, TEST_INT);

	try {
		nvobj::transaction::run(
			pop, [&] { nvobj::delete_persistent<foo>(r->pfoo); });
		r->pfoo = nullptr;
	} catch (...) {
		UT_ASSERT(0);
	}

	UT_ASSERT(r->pfoo == nullptr);
	UT_ASSERT(pfoo != nullptr);
}

/*
 * test_ptr_array -- verifies the array specialization behavior
 */
void
test_ptr_array(nvobj::pool<root> &pop)
{
	nvobj::persistent_ptr<nvobj::p<int>[]> parr_vsize;

	try {
		nvobj::make_persistent_atomic<nvobj::p<int>[]>(pop, parr_vsize,
							       TEST_ARR_SIZE);
	} catch (...) {
		UT_ASSERT(0);
	}

	{
		nvobj::transaction::manual tx(pop);

		for (int i = 0; i < TEST_ARR_SIZE; ++i)
			parr_vsize[i] = i;
		nvobj::transaction::commit();
	}

	for (int i = 0; i < TEST_ARR_SIZE; ++i)
		UT_ASSERTeq(parr_vsize[i], i);

	auto r = pop.root();

	try {
		nvobj::transaction::run(pop, [&] {
			r->parr = pmemobj_tx_zalloc(sizeof(int) * TEST_ARR_SIZE,
						    0);
		});
	} catch (...) {
		UT_ASSERT(0);
	}

	UT_ASSERT(r->parr != nullptr);

	bool exception_thrown = false;
	try {
		nvobj::transaction::run(pop, [&] {
			for (int i = 0; i < TEST_ARR_SIZE; ++i)
				r->parr[i] = TEST_INT;

			nvobj::transaction::abort(-1);
		});
	} catch (pmem::manual_tx_abort &) {
		exception_thrown = true;
	} catch (...) {
		UT_ASSERT(0);
	}

	UT_ASSERT(exception_thrown);

	exception_thrown = false;
	try {
		nvobj::transaction::run(pop, [&] {
			for (int i = 0; i < TEST_ARR_SIZE; ++i)
				r->parr[i] = TEST_INT;

			nvobj::transaction::abort(-1);
		});
	} catch (pmem::manual_tx_abort &) {
		exception_thrown = true;
	} catch (...) {
		UT_ASSERT(0);
	}

	UT_ASSERT(exception_thrown);

	for (int i = 0; i < TEST_ARR_SIZE; ++i)
		UT_ASSERTeq(r->parr[i], 0);
}

/*
 * test_offset -- test offset calculation within a hierarchy
 */
void
test_offset(nvobj::pool<root> &pop)
{
	struct A {
		uint64_t a;
	};

	struct B {
		uint64_t b;
	};

	struct C : public A, public B {
		uint64_t c;
	};

	try {
		nvobj::transaction::run(pop, [] {
			auto cptr = nvobj::make_persistent<C>();
			nvobj::persistent_ptr<B> bptr = cptr;
			UT_ASSERT((bptr.raw().off - cptr.raw().off) ==
				  sizeof(A));

			nvobj::persistent_ptr<B> bptr2;
			bptr2 = cptr;
			UT_ASSERT((bptr2.raw().off - cptr.raw().off) ==
				  sizeof(A));

			nvobj::persistent_ptr<B> bptr3 =
				static_cast<nvobj::persistent_ptr<B>>(cptr);
			UT_ASSERT((bptr3.raw().off - cptr.raw().off) ==
				  sizeof(A));

			nvobj::delete_persistent<C>(cptr);
		});
	} catch (...) {
		UT_ASSERT(0);
	}
}

<<<<<<< HEAD
void
test_base_ptr_casting(nvobj::pool<root> &pop)
{
	auto r = pop.root();

	try {
		nvobj::transaction::run(pop, [&] {
			r->arr[0] = nvobj::make_persistent<foo>();
			r->arr[1] = nvobj::make_persistent<int>(TEST_INT);
			r->arr[2] = nullptr;

			UT_ASSERT(!OID_IS_NULL(r->arr[0].raw()));
			UT_ASSERTeq(*(int *)pmemobj_direct(r->arr[1].raw()),
				    TEST_INT);
			UT_ASSERT(OID_IS_NULL(r->arr[2].raw()));

			nvobj::persistent_ptr<foo> tmp0 = r->arr[0].raw();
			nvobj::persistent_ptr<int> tmp1 = r->arr[1].raw();
			nvobj::persistent_ptr<foo> tmp2 = r->arr[2].raw();
			nvobj::delete_persistent<foo>(tmp0);
			nvobj::delete_persistent<int>(tmp1);
			nvobj::delete_persistent<foo>(tmp2);
=======
/*
 * test_offset_with_alignment -- test offset calculation within a hierarchy of
 * objects with different alignments
 */
void
test_offset_alignment(nvobj::pool<root> &pop)
{
	struct A {
		char a;
	};

	struct B {
		uint64_t b;
	};

	struct C : public A, public B {
		uint64_t c;
	};

	try {
		nvobj::transaction::run(pop, [] {
			auto cptr = nvobj::make_persistent<C>();
			nvobj::persistent_ptr<B> bptr = cptr;
			UT_ASSERT((bptr.raw().off - cptr.raw().off) ==
				  alignof(B));
			nvobj::delete_persistent<C>(cptr);
>>>>>>> 31b402d6
		});
	} catch (...) {
		UT_ASSERT(0);
	}
}
}

int
main(int argc, char *argv[])
{
	START();

	if (argc != 2)
		UT_FATAL("usage: %s file-name", argv[0]);

	const char *path = argv[1];

	nvobj::pool<root> pop;

	try {
		pop = nvobj::pool<struct root>::create(
			path, LAYOUT, PMEMOBJ_MIN_POOL, S_IWUSR | S_IRUSR);
	} catch (pmem::pool_error &pe) {
		UT_FATAL("!pool::create: %s %s", pe.what(), path);
	}

	test_ptr_operators_null();
	test_ptr_atomic(pop);
	test_ptr_transactional(pop);
	test_ptr_array(pop);
	test_offset(pop);
<<<<<<< HEAD
	test_base_ptr_casting(pop);
=======
	test_offset_alignment(pop);
>>>>>>> 31b402d6

	pop.close();

	return 0;
}<|MERGE_RESOLUTION|>--- conflicted
+++ resolved
@@ -1,9 +1,5 @@
 /*
-<<<<<<< HEAD
- * Copyright 2015-2020, Intel Corporation
-=======
  * Copyright 2015-2021, Intel Corporation
->>>>>>> 31b402d6
  *
  * Redistribution and use in source and binary forms, with or without
  * modification, are permitted provided that the following conditions
@@ -362,7 +358,6 @@
 	}
 }
 
-<<<<<<< HEAD
 void
 test_base_ptr_casting(nvobj::pool<root> &pop)
 {
@@ -385,7 +380,12 @@
 			nvobj::delete_persistent<foo>(tmp0);
 			nvobj::delete_persistent<int>(tmp1);
 			nvobj::delete_persistent<foo>(tmp2);
-=======
+		});
+	} catch (...) {
+		UT_ASSERT(0);
+	}
+}
+
 /*
  * test_offset_with_alignment -- test offset calculation within a hierarchy of
  * objects with different alignments
@@ -412,7 +412,6 @@
 			UT_ASSERT((bptr.raw().off - cptr.raw().off) ==
 				  alignof(B));
 			nvobj::delete_persistent<C>(cptr);
->>>>>>> 31b402d6
 		});
 	} catch (...) {
 		UT_ASSERT(0);
@@ -444,11 +443,8 @@
 	test_ptr_transactional(pop);
 	test_ptr_array(pop);
 	test_offset(pop);
-<<<<<<< HEAD
 	test_base_ptr_casting(pop);
-=======
 	test_offset_alignment(pop);
->>>>>>> 31b402d6
 
 	pop.close();
 
