dist: trusty

sudo: required

language: cpp

services:
  - docker

env:
  matrix:
<<<<<<< HEAD
    - TYPE=normal OS=ubuntu OS_VER=19.04 PUSH_IMAGE=1
    - TYPE=normal OS=fedora OS_VER=30 PUSH_IMAGE=1 AUTO_DOC_UPDATE=1
    - TYPE=normal OS=ubuntu OS_VER=19.04 COVERAGE=1
    - TYPE=coverity OS=ubuntu OS_VER=19.04
=======
    - TYPE=normal OS=ubuntu OS_VER=18.04 PUSH_IMAGE=1
    - TYPE=normal OS=fedora OS_VER=32 PUSH_IMAGE=1 AUTO_DOC_UPDATE=1
    - TYPE=normal OS=ubuntu OS_VER=18.04 COVERAGE=1
    - TYPE=coverity OS=ubuntu OS_VER=18.04
>>>>>>> e725ae19

before_install:
  - echo $TRAVIS_COMMIT_RANGE
  - export HOST_WORKDIR=`pwd`
  - export GITHUB_REPO=pmem/libpmemobj-cpp
  - export DOCKERHUB_REPO=pmem/libpmemobj-cpp
  - cd utils/docker
  - ./pull-or-rebuild-image.sh
  - if [[ -f push_image_to_repo_flag ]]; then PUSH_THE_IMAGE=1; fi
  - if [[ -f skip_build_package_check ]]; then export SKIP_CHECK=1; fi
  - rm -f push_image_to_repo_flag skip_build_package_check

script:
  - ./build.sh

after_success:
  - if [[ $PUSH_THE_IMAGE -eq 1 ]]; then images/push-image.sh $OS-$OS_VER; fi<|MERGE_RESOLUTION|>--- conflicted
+++ resolved
@@ -9,17 +9,10 @@
 
 env:
   matrix:
-<<<<<<< HEAD
     - TYPE=normal OS=ubuntu OS_VER=19.04 PUSH_IMAGE=1
-    - TYPE=normal OS=fedora OS_VER=30 PUSH_IMAGE=1 AUTO_DOC_UPDATE=1
+    - TYPE=normal OS=fedora OS_VER=32 PUSH_IMAGE=1 AUTO_DOC_UPDATE=1
     - TYPE=normal OS=ubuntu OS_VER=19.04 COVERAGE=1
     - TYPE=coverity OS=ubuntu OS_VER=19.04
-=======
-    - TYPE=normal OS=ubuntu OS_VER=18.04 PUSH_IMAGE=1
-    - TYPE=normal OS=fedora OS_VER=32 PUSH_IMAGE=1 AUTO_DOC_UPDATE=1
-    - TYPE=normal OS=ubuntu OS_VER=18.04 COVERAGE=1
-    - TYPE=coverity OS=ubuntu OS_VER=18.04
->>>>>>> e725ae19
 
 before_install:
   - echo $TRAVIS_COMMIT_RANGE
