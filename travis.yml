--- conflicted
+++ resolved
@@ -27,14 +27,7 @@
   - echo $TRAVIS_COMMIT_RANGE
   - export HOST_WORKDIR=`pwd`
   - cd utils/docker
-<<<<<<< HEAD
-  - ./pull-or-rebuild-image.sh
-=======
   - ./pull-or-rebuild-image.sh rebuild
-  - if [[ -f push_image_to_repo_flag ]]; then PUSH_THE_IMAGE=1; fi
-  - if [[ -f skip_build_package_check ]]; then export SKIP_CHECK=1; fi
-  - rm -f push_image_to_repo_flag skip_build_package_check
->>>>>>> 31b402d6
 
 script:
   - ./build.sh
