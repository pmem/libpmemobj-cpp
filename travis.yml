dist: trusty

sudo: required

language: cpp

services:
  - docker

env:
  global:
    - GITHUB_REPO=pmem/libpmemobj-cpp
    - DOCKERHUB_REPO=pmem/libpmemobj-cpp
  matrix:
<<<<<<< HEAD
    - OS=ubuntu OS_VER=19.10 TYPE=debug PUSH_IMAGE=1
    - OS=fedora OS_VER=31    TYPE=debug PUSH_IMAGE=1
    - OS=ubuntu OS_VER=19.10 TYPE=release
    - OS=fedora OS_VER=31    TYPE=release AUTO_DOC_UPDATE=1
    - OS=ubuntu OS_VER=19.10 TYPE=valgrind
    - OS=ubuntu OS_VER=19.10 TYPE=memcheck_drd
    - OS=ubuntu OS_VER=19.10 TYPE=package
    - OS=fedora OS_VER=31    TYPE=package
    - OS=ubuntu OS_VER=19.10 TYPE=coverage
    - OS=ubuntu OS_VER=19.10 TYPE=coverity
=======
    - TYPE=debug OS=fedora OS_VER=32 PUSH_IMAGE=1 AUTO_DOC_UPDATE=1
    - TYPE=debug OS=ubuntu OS_VER=20.04 PUSH_IMAGE=1
    - TYPE=debug OS=ubuntu OS_VER=20.04 COVERAGE=1
    - TYPE=release OS=fedora OS_VER=32
    - TYPE=release OS=ubuntu OS_VER=20.04
    - TYPE=valgrind OS=ubuntu OS_VER=20.04
    - TYPE=memcheck_drd OS=ubuntu OS_VER=20.04
    - TYPE=coverity OS=ubuntu OS_VER=20.04
    - TYPE=package OS=ubuntu OS_VER=20.04
    - TYPE=package OS=fedora OS_VER=32
>>>>>>> 197dcdaa

before_install:
  - echo $TRAVIS_COMMIT_RANGE
  - export HOST_WORKDIR=`pwd`
  - cd utils/docker
  - ./pull-or-rebuild-image.sh

script:
  - ./build.sh

after_success:
  - source ./set-vars.sh
  - if [[ -f $CI_FILE_PUSH_IMAGE_TO_REPO ]]; then ./images/push-image.sh $OS-$OS_VER; fi<|MERGE_RESOLUTION|>--- conflicted
+++ resolved
@@ -12,29 +12,16 @@
     - GITHUB_REPO=pmem/libpmemobj-cpp
     - DOCKERHUB_REPO=pmem/libpmemobj-cpp
   matrix:
-<<<<<<< HEAD
-    - OS=ubuntu OS_VER=19.10 TYPE=debug PUSH_IMAGE=1
-    - OS=fedora OS_VER=31    TYPE=debug PUSH_IMAGE=1
-    - OS=ubuntu OS_VER=19.10 TYPE=release
-    - OS=fedora OS_VER=31    TYPE=release AUTO_DOC_UPDATE=1
-    - OS=ubuntu OS_VER=19.10 TYPE=valgrind
-    - OS=ubuntu OS_VER=19.10 TYPE=memcheck_drd
-    - OS=ubuntu OS_VER=19.10 TYPE=package
-    - OS=fedora OS_VER=31    TYPE=package
-    - OS=ubuntu OS_VER=19.10 TYPE=coverage
-    - OS=ubuntu OS_VER=19.10 TYPE=coverity
-=======
-    - TYPE=debug OS=fedora OS_VER=32 PUSH_IMAGE=1 AUTO_DOC_UPDATE=1
+    - TYPE=debug OS=fedora OS_VER=32 PUSH_IMAGE=1
     - TYPE=debug OS=ubuntu OS_VER=20.04 PUSH_IMAGE=1
-    - TYPE=debug OS=ubuntu OS_VER=20.04 COVERAGE=1
-    - TYPE=release OS=fedora OS_VER=32
+    - TYPE=release OS=fedora OS_VER=32 AUTO_DOC_UPDATE=1
     - TYPE=release OS=ubuntu OS_VER=20.04
     - TYPE=valgrind OS=ubuntu OS_VER=20.04
     - TYPE=memcheck_drd OS=ubuntu OS_VER=20.04
+    - TYPE=package OS=fedora OS_VER=32
+    - TYPE=package OS=ubuntu OS_VER=20.04
+    - TYPE=coverage OS=ubuntu OS_VER=20.04
     - TYPE=coverity OS=ubuntu OS_VER=20.04
-    - TYPE=package OS=ubuntu OS_VER=20.04
-    - TYPE=package OS=fedora OS_VER=32
->>>>>>> 197dcdaa
 
 before_install:
   - echo $TRAVIS_COMMIT_RANGE
