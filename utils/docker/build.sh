#!/usr/bin/env bash
# SPDX-License-Identifier: BSD-3-Clause
<<<<<<< HEAD
# Copyright 2017-2021, Intel Corporation
=======
# Copyright 2017-2022, Intel Corporation
>>>>>>> 00fdd0b0

#
# build.sh - runs a Docker container from a Docker image with environment
#		prepared for running libpmemobj-cpp builds and tests. It uses Docker image
#		tagged as described in ./images/build-image.sh.
#
# Notes:
# - set env var 'HOST_WORKDIR' to where the root of this project is on the host machine,
# - set env var 'OS' and 'OS_VER' properly to a system/Docker you want to build this
#	repo on (for proper values take a look at the list of Dockerfiles at the
#	utils/docker/images directory in this repo), e.g. OS=ubuntu, OS_VER=20.04,
# - set env var 'CONTAINER_REG' to container registry address
#	[and possibly user/org name, and package name], e.g. "<CR_addr>/pmem/libpmemobj-cpp",
# - set env var 'DNS_SERVER' if you use one,
# - set env var 'COMMAND' to execute specific command within Docker container or
#	env var 'TYPE' to pick command based on one of the predefined types of build (see below).
#

set -e

source $(dirname $0)/set-ci-vars.sh
IMG_VER=${IMG_VER:-devel}
TAG="${OS}-${OS_VER}-${IMG_VER}"
IMAGE_NAME=${CONTAINER_REG}:${TAG}
CONTAINER_NAME=libpmemobj-cpp-${OS}-${OS_VER}
WORKDIR=/libpmemobj-cpp  # working dir within Docker container
SCRIPTSDIR=${WORKDIR}/utils/docker

if [[ -z "${OS}" || -z "${OS_VER}" ]]; then
	echo "ERROR: The variables OS and OS_VER have to be set " \
		"(e.g. OS=fedora, OS_VER=32)."
	exit 1
fi

if [[ -z "${HOST_WORKDIR}" ]]; then
	echo "ERROR: The variable HOST_WORKDIR has to contain a path to " \
		"the root of this project on the host machine."
	exit 1
fi

if [[ -z "${CONTAINER_REG}" ]]; then
	echo "ERROR: CONTAINER_REG environment variable is not set " \
		"(e.g. \"<registry_addr>/<org_name>/<package_name>\")."
	exit 1
fi

# Set command to execute in the Docker container
if [[ -z "$COMMAND" ]]; then
	echo "COMMAND will be based on the type of build: ${TYPE}"
	case ${TYPE} in
	debug)
		builds=(tests_gcc_debug_cpp14_no_valgrind
				tests_clang_debug_cpp17_no_valgrind)
		COMMAND="./run-build.sh ${builds[@]}";
		;;
	release)
		builds=(tests_gcc_release_cpp17_no_valgrind
				tests_clang_release_cpp11_no_valgrind)
		COMMAND="./run-build.sh ${builds[@]}";
		;;
	valgrind)
		builds=(tests_gcc_debug_cpp14_valgrind_other)
		COMMAND="./run-build.sh ${builds[@]}";
		;;
	memcheck_drd)
		builds=(tests_gcc_debug_cpp14_valgrind_memcheck_drd)
		COMMAND="./run-build.sh ${builds[@]}";
		;;
	package)
		builds=(tests_package
			tests_findLIBPMEMOBJ_cmake
			tests_cmake)
		COMMAND="./run-build.sh ${builds[@]}";
		;;
	coverity)
		COMMAND="./run-coverity.sh";
		;;
	doc)
		COMMAND="./run-doc-update.sh";
		;;
	*)
		echo "ERROR: wrong build TYPE"
		exit 1
		;;
	esac
fi
echo "COMMAND to execute within Docker container: ${COMMAND}"

if [ "${COVERAGE}" == "1" ]; then
	DOCKER_OPTS="${DOCKER_OPTS} $(bash <(curl -s https://codecov.io/env))";
fi

if [ -n "${DNS_SERVER}" ]; then DOCKER_OPTS="${DOCKER_OPTS} --dns=${DNS_SERVER}"; fi

# Check if we are running on a CI (Travis or GitHub Actions)
[ -n "${GITHUB_ACTIONS}" -o -n "${TRAVIS}" ] && CI_RUN="YES" || CI_RUN="NO"

# Do not allocate a pseudo-TTY if we are running on GitHub Actions
[ ! "${GITHUB_ACTIONS}" ] && DOCKER_OPTS="${DOCKER_OPTS} --tty=true"


echo "Running build using Docker image: ${IMAGE_NAME}"

# Run a container with
#  - environment variables set (--env)
#  - host directory containing source mounted (-v)
#  - working directory set (-w)
<<<<<<< HEAD
docker run --privileged=true --name=${CONTAINER_NAME} -i \
	${DOCKER_OPTS} \
	--env http_proxy=${http_proxy} \
	--env https_proxy=${https_proxy} \
	--env TERM=xterm-256color \
	--env WORKDIR=${WORKDIR} \
	--env SCRIPTSDIR=${SCRIPTSDIR} \
	--env GITHUB_REPO=${GITHUB_REPO} \
	--env CI_RUN=${CI_RUN} \
	--env TRAVIS=${TRAVIS} \
	--env GITHUB_ACTIONS=${GITHUB_ACTIONS} \
	--env CI_COMMIT=${CI_COMMIT} \
	--env CI_COMMIT_RANGE=${CI_COMMIT_RANGE} \
	--env CI_BRANCH=${CI_BRANCH} \
	--env CI_EVENT_TYPE=${CI_EVENT_TYPE} \
	--env CI_REPO_SLUG=${CI_REPO_SLUG} \
	--env DOC_UPDATE_GITHUB_TOKEN=${DOC_UPDATE_GITHUB_TOKEN} \
	--env DOC_UPDATE_BOT_NAME=${DOC_UPDATE_BOT_NAME} \
	--env DOC_REPO_OWNER=${DOC_REPO_OWNER} \
	--env COVERITY_SCAN_TOKEN=${COVERITY_SCAN_TOKEN} \
	--env COVERITY_SCAN_NOTIFICATION_EMAIL=${COVERITY_SCAN_NOTIFICATION_EMAIL} \
=======
docker run --privileged=true --name=$containerName -i $TTY \
	$DNS_SETTING \
	${docker_opts} \
	--env http_proxy=$http_proxy \
	--env https_proxy=$https_proxy \
	--env WORKDIR=$WORKDIR \
	--env SCRIPTSDIR=$SCRIPTSDIR \
	--env COVERAGE=$COVERAGE \
	--env CI_RUN=$CI_RUN \
	--env TRAVIS=$TRAVIS \
	--env GITHUB_ACTIONS=$GITHUB_ACTIONS \
	--env GITHUB_REPO=$GITHUB_REPO \
	--env CI_COMMIT_RANGE=$CI_COMMIT_RANGE \
	--env CI_COMMIT=$CI_COMMIT \
	--env CI_REPO_SLUG=$CI_REPO_SLUG \
	--env CI_BRANCH=$CI_BRANCH \
	--env CI_EVENT_TYPE=$CI_EVENT_TYPE \
	--env DOC_UPDATE_GITHUB_TOKEN=$DOC_UPDATE_GITHUB_TOKEN \
	--env DOC_UPDATE_BOT_NAME=$DOC_UPDATE_BOT_NAME \
	--env DOC_REPO_OWNER=$DOC_REPO_OWNER \
	--env COVERITY_SCAN_TOKEN=$COVERITY_SCAN_TOKEN \
	--env COVERITY_SCAN_NOTIFICATION_EMAIL=$COVERITY_SCAN_NOTIFICATION_EMAIL \
>>>>>>> 00fdd0b0
	--env CHECK_CPP_STYLE=${CHECK_CPP_STYLE:-OFF} \
	--env COVERAGE=${COVERAGE} \
	--env DEFAULT_TEST_DIR=/mnt/pmem \
	--env TESTS_LONG=${TESTS_LONG:-OFF} \
	--env TESTS_TBB=${TESTS_TBB:-ON} \
	--env TESTS_PMREORDER=${TESTS_PMREORDER:-ON} \
	--env TESTS_PACKAGES=${TESTS_PACKAGES:-ON} \
	--env TEST_TIMEOUT=${TEST_TIMEOUT} \
	--env TZ='Europe/Warsaw' \
	--shm-size=4G \
	-v ${HOST_WORKDIR}:${WORKDIR} \
	-v /etc/localtime:/etc/localtime \
	-w ${SCRIPTSDIR} \
	${IMAGE_NAME} ${COMMAND}<|MERGE_RESOLUTION|>--- conflicted
+++ resolved
@@ -1,10 +1,6 @@
 #!/usr/bin/env bash
 # SPDX-License-Identifier: BSD-3-Clause
-<<<<<<< HEAD
-# Copyright 2017-2021, Intel Corporation
-=======
 # Copyright 2017-2022, Intel Corporation
->>>>>>> 00fdd0b0
 
 #
 # build.sh - runs a Docker container from a Docker image with environment
@@ -112,7 +108,6 @@
 #  - environment variables set (--env)
 #  - host directory containing source mounted (-v)
 #  - working directory set (-w)
-<<<<<<< HEAD
 docker run --privileged=true --name=${CONTAINER_NAME} -i \
 	${DOCKER_OPTS} \
 	--env http_proxy=${http_proxy} \
@@ -134,30 +129,6 @@
 	--env DOC_REPO_OWNER=${DOC_REPO_OWNER} \
 	--env COVERITY_SCAN_TOKEN=${COVERITY_SCAN_TOKEN} \
 	--env COVERITY_SCAN_NOTIFICATION_EMAIL=${COVERITY_SCAN_NOTIFICATION_EMAIL} \
-=======
-docker run --privileged=true --name=$containerName -i $TTY \
-	$DNS_SETTING \
-	${docker_opts} \
-	--env http_proxy=$http_proxy \
-	--env https_proxy=$https_proxy \
-	--env WORKDIR=$WORKDIR \
-	--env SCRIPTSDIR=$SCRIPTSDIR \
-	--env COVERAGE=$COVERAGE \
-	--env CI_RUN=$CI_RUN \
-	--env TRAVIS=$TRAVIS \
-	--env GITHUB_ACTIONS=$GITHUB_ACTIONS \
-	--env GITHUB_REPO=$GITHUB_REPO \
-	--env CI_COMMIT_RANGE=$CI_COMMIT_RANGE \
-	--env CI_COMMIT=$CI_COMMIT \
-	--env CI_REPO_SLUG=$CI_REPO_SLUG \
-	--env CI_BRANCH=$CI_BRANCH \
-	--env CI_EVENT_TYPE=$CI_EVENT_TYPE \
-	--env DOC_UPDATE_GITHUB_TOKEN=$DOC_UPDATE_GITHUB_TOKEN \
-	--env DOC_UPDATE_BOT_NAME=$DOC_UPDATE_BOT_NAME \
-	--env DOC_REPO_OWNER=$DOC_REPO_OWNER \
-	--env COVERITY_SCAN_TOKEN=$COVERITY_SCAN_TOKEN \
-	--env COVERITY_SCAN_NOTIFICATION_EMAIL=$COVERITY_SCAN_NOTIFICATION_EMAIL \
->>>>>>> 00fdd0b0
 	--env CHECK_CPP_STYLE=${CHECK_CPP_STYLE:-OFF} \
 	--env COVERAGE=${COVERAGE} \
 	--env DEFAULT_TEST_DIR=/mnt/pmem \
