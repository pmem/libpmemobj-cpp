--- conflicted
+++ resolved
@@ -28,7 +28,6 @@
 	git \
 	make"
 
-<<<<<<< HEAD
 # Dependencies for compiling libpmemobj-cpp project
 ARG LIBPMEMOBJ_CPP_DEPS="\
 	libatomic \
@@ -36,12 +35,6 @@
 
 # PMDK's dependencies (optional; libpmemobj-devel package may be used instead)
 ARG PMDK_DEPS="\
-=======
-# Install basic tools
-RUN dnf update -y \
- && dnf install -y --nobest \
-	asciidoc \
->>>>>>> 7bbe1d14
 	autoconf \
 	automake \
 	daxctl-devel \
@@ -88,7 +81,7 @@
  && dnf install -y 'dnf-command(config-manager)' \
  && dnf config-manager --set-enabled powertools \
  && dnf update -y \
- && dnf install -y \
+ && dnf install -y --nobest \
 	${BASE_DEPS} \
 	${LIBPMEMOBJ_CPP_DEPS} \
 	${PMDK_DEPS} \
