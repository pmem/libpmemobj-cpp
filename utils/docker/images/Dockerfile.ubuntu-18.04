#
# Copyright 2016-2020, Intel Corporation
#
# Redistribution and use in source and binary forms, with or without
# modification, are permitted provided that the following conditions
# are met:
#
#     * Redistributions of source code must retain the above copyright
#       notice, this list of conditions and the following disclaimer.
#
#     * Redistributions in binary form must reproduce the above copyright
#       notice, this list of conditions and the following disclaimer in
#       the documentation and/or other materials provided with the
#       distribution.
#
#     * Neither the name of the copyright holder nor the names of its
#       contributors may be used to endorse or promote products derived
#       from this software without specific prior written permission.
#
# THIS SOFTWARE IS PROVIDED BY THE COPYRIGHT HOLDERS AND CONTRIBUTORS
# "AS IS" AND ANY EXPRESS OR IMPLIED WARRANTIES, INCLUDING, BUT NOT
# LIMITED TO, THE IMPLIED WARRANTIES OF MERCHANTABILITY AND FITNESS FOR
# A PARTICULAR PURPOSE ARE DISCLAIMED. IN NO EVENT SHALL THE COPYRIGHT
# OWNER OR CONTRIBUTORS BE LIABLE FOR ANY DIRECT, INDIRECT, INCIDENTAL,
# SPECIAL, EXEMPLARY, OR CONSEQUENTIAL DAMAGES (INCLUDING, BUT NOT
# LIMITED TO, PROCUREMENT OF SUBSTITUTE GOODS OR SERVICES; LOSS OF USE,
# DATA, OR PROFITS; OR BUSINESS INTERRUPTION) HOWEVER CAUSED AND ON ANY
# THEORY OF LIABILITY, WHETHER IN CONTRACT, STRICT LIABILITY, OR TORT
# (INCLUDING NEGLIGENCE OR OTHERWISE) ARISING IN ANY WAY OUT OF THE USE
# OF THIS SOFTWARE, EVEN IF ADVISED OF THE POSSIBILITY OF SUCH DAMAGE.

#
# Dockerfile - a 'recipe' for Docker to build an image of ubuntu-based
#              environment prepared for running libpmemobj-cpp tests.
#

# Pull base image
FROM ubuntu:18.04
MAINTAINER marcin.slusarz@intel.com

ENV DEBIAN_FRONTEND noninteractive

# Update the Apt cache and install basic tools
RUN apt-get update \
 && apt-get install -y software-properties-common \
	tzdata \
	autoconf \
	clang \
	clang-format-6.0 \
	cmake \
	curl \
	debhelper \
	devscripts \
	doxygen \
	libncurses5-dev \
	gcc \
	gdb \
	git \
	graphviz \
<<<<<<< HEAD
	libunwind-dev \
=======
	libdaxctl-dev \
	libndctl-dev \
	libunwind8-dev \
>>>>>>> ac52adb7
	libtext-diff-perl \
	pkg-config \
	ruby \
	libsfml-dev \
	llvm \
	sudo \
	wget \
	whois \
	libjson-c-dev \
	asciidoc \
	uuid-dev \
	libkmod-dev \
	libudev-dev \
 && rm -rf /var/lib/apt/lists/*

# Install valgrind
COPY install-valgrind.sh install-valgrind.sh
RUN ./install-valgrind.sh

# Install pmdk
COPY install-pmdk.sh install-pmdk.sh
RUN ./install-pmdk.sh dpkg

# Add user
ENV USER user
ENV USERPASS pass
RUN useradd -m $USER -g sudo -p `mkpasswd $USERPASS`
USER $USER

# Set required environment variables
ENV OS ubuntu
ENV OS_VER 18.04
ENV PACKAGE_MANAGER deb
ENV NOTTY 1<|MERGE_RESOLUTION|>--- conflicted
+++ resolved
@@ -57,13 +57,9 @@
 	gdb \
 	git \
 	graphviz \
-<<<<<<< HEAD
-	libunwind-dev \
-=======
 	libdaxctl-dev \
 	libndctl-dev \
-	libunwind8-dev \
->>>>>>> ac52adb7
+	libunwind-dev \
 	libtext-diff-perl \
 	pkg-config \
 	ruby \
