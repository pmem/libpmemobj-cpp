#!/usr/bin/env bash
# SPDX-License-Identifier: BSD-3-Clause
# Copyright 2016-2020, Intel Corporation

#
# build-image.sh <OS-VER> - prepares a Docker image with <OS>-based
#                           environment for testing libpmemobj-cpp, according
#                           to the Dockerfile.<OS-VER> file located
#                           in the same directory.
#
# The script can be run locally.
#

set -e

function usage {
	echo
	echo "Usage:"
	echo "    build-image.sh <OS-VER>"
	echo "where <OS-VER>, for example, can be 'fedora-31', provided " \
		"a Dockerfile named 'Dockerfile.fedora-31' exists in the " \
		"current directory."
}
OS__OS_VER=${1}

echo "Check if the argument is not empty"
if [[ -z "${OS__OS_VER}" ]]; then
	usage
	exit 1
fi

if [[ -z "${DOCKERHUB_REPO}" ]]; then
	echo "DOCKERHUB_REPO environment variable is not set"
	exit 1
fi

echo "Check if the file Dockerfile.${OS__OS_VER} exists"
if [[ ! -f "Dockerfile.${OS__OS_VER}" ]]; then
	echo "Error: Dockerfile.${OS__OS_VER} does not exist."
	usage
	exit 1
fi

<<<<<<< HEAD
# Build a Docker image tagged with ${DOCKERHUB_REPO}:1.10-OS-VER
docker build -t ${DOCKERHUB_REPO}:1.10-${OS_VER} \
=======
echo "Build a Docker image tagged with ${DOCKERHUB_REPO}:1.9-${OS__OS_VER}"
docker build -t ${DOCKERHUB_REPO}:1.9-${OS__OS_VER} \
>>>>>>> 27485374
	--build-arg http_proxy=$http_proxy \
	--build-arg https_proxy=$https_proxy \
	-f Dockerfile.${OS__OS_VER} .<|MERGE_RESOLUTION|>--- conflicted
+++ resolved
@@ -41,13 +41,8 @@
 	exit 1
 fi
 
-<<<<<<< HEAD
-# Build a Docker image tagged with ${DOCKERHUB_REPO}:1.10-OS-VER
-docker build -t ${DOCKERHUB_REPO}:1.10-${OS_VER} \
-=======
-echo "Build a Docker image tagged with ${DOCKERHUB_REPO}:1.9-${OS__OS_VER}"
-docker build -t ${DOCKERHUB_REPO}:1.9-${OS__OS_VER} \
->>>>>>> 27485374
+echo "Build a Docker image tagged with ${DOCKERHUB_REPO}:1.10-${OS__OS_VER}"
+docker build -t ${DOCKERHUB_REPO}:1.10-${OS__OS_VER} \
 	--build-arg http_proxy=$http_proxy \
 	--build-arg https_proxy=$https_proxy \
 	-f Dockerfile.${OS__OS_VER} .