#!/usr/bin/env bash
#
# Copyright 2016-2020, Intel Corporation
#
# Redistribution and use in source and binary forms, with or without
# modification, are permitted provided that the following conditions
# are met:
#
#     * Redistributions of source code must retain the above copyright
#       notice, this list of conditions and the following disclaimer.
#
#     * Redistributions in binary form must reproduce the above copyright
#       notice, this list of conditions and the following disclaimer in
#       the documentation and/or other materials provided with the
#       distribution.
#
#     * Neither the name of the copyright holder nor the names of its
#       contributors may be used to endorse or promote products derived
#       from this software without specific prior written permission.
#
# THIS SOFTWARE IS PROVIDED BY THE COPYRIGHT HOLDERS AND CONTRIBUTORS
# "AS IS" AND ANY EXPRESS OR IMPLIED WARRANTIES, INCLUDING, BUT NOT
# LIMITED TO, THE IMPLIED WARRANTIES OF MERCHANTABILITY AND FITNESS FOR
# A PARTICULAR PURPOSE ARE DISCLAIMED. IN NO EVENT SHALL THE COPYRIGHT
# OWNER OR CONTRIBUTORS BE LIABLE FOR ANY DIRECT, INDIRECT, INCIDENTAL,
# SPECIAL, EXEMPLARY, OR CONSEQUENTIAL DAMAGES (INCLUDING, BUT NOT
# LIMITED TO, PROCUREMENT OF SUBSTITUTE GOODS OR SERVICES; LOSS OF USE,
# DATA, OR PROFITS; OR BUSINESS INTERRUPTION) HOWEVER CAUSED AND ON ANY
# THEORY OF LIABILITY, WHETHER IN CONTRACT, STRICT LIABILITY, OR TORT
# (INCLUDING NEGLIGENCE OR OTHERWISE) ARISING IN ANY WAY OUT OF THE USE
# OF THIS SOFTWARE, EVEN IF ADVISED OF THE POSSIBILITY OF SUCH DAMAGE.

#
# build-image.sh <OS-VER> - prepares a Docker image with <OS>-based
#                           environment for testing libpmemobj-cpp, according
#                           to the Dockerfile.<OS-VER> file located
#                           in the same directory.
#
# The script can be run locally.
#

set -e

OS_VER=$1

function usage {
	echo "Usage:"
	echo "    build-image.sh <OS-VER>"
	echo "where <OS-VER>, for example, can be 'fedora-31', provided " \
		"a Dockerfile named 'Dockerfile.fedora-31' exists in the " \
		"current directory."
}

<<<<<<< HEAD
# Check if the argument is not empty
if [[ -z "$1" ]]; then
=======
echo "Check if the first and second argument are nonempty: \"${1}\", \"${2}\""
if [[ -z "${1}" || -z "${2}" ]]; then
>>>>>>> 197dcdaa
	usage
	exit 1
fi

<<<<<<< HEAD
# Check if the file Dockerfile.OS-VER exists
if [[ ! -f "Dockerfile.$OS_VER" ]]; then
	echo "Error: Dockerfile.$OS_VER does not exist."
	echo
=======
echo "Check if the file Dockerfile.${1}-${2} exists"
if [[ ! -f "Dockerfile.$2" ]]; then
	echo "ERROR: wrong argument."
>>>>>>> 197dcdaa
	usage
	exit 1
fi

<<<<<<< HEAD
# Build a Docker image tagged with ${DOCKERHUB_REPO}:1.9-OS-VER
docker build -t ${DOCKERHUB_REPO}:1.9-${OS_VER} \
=======
echo "Build a Docker image tagged with ${DOCKERHUB_REPO}:1.8-${1}-${2}"
docker build -t $1:1.8-$2 \
>>>>>>> 197dcdaa
	--build-arg http_proxy=$http_proxy \
	--build-arg https_proxy=$https_proxy \
	-f Dockerfile.${OS_VER} .<|MERGE_RESOLUTION|>--- conflicted
+++ resolved
@@ -41,48 +41,31 @@
 
 set -e
 
-OS_VER=$1
-
 function usage {
+	echo
 	echo "Usage:"
 	echo "    build-image.sh <OS-VER>"
 	echo "where <OS-VER>, for example, can be 'fedora-31', provided " \
 		"a Dockerfile named 'Dockerfile.fedora-31' exists in the " \
 		"current directory."
 }
+OS__OS_VER=${1}
 
-<<<<<<< HEAD
-# Check if the argument is not empty
-if [[ -z "$1" ]]; then
-=======
-echo "Check if the first and second argument are nonempty: \"${1}\", \"${2}\""
-if [[ -z "${1}" || -z "${2}" ]]; then
->>>>>>> 197dcdaa
+echo "Check if the argument is not empty"
+if [[ -z "${OS__OS_VER}" ]]; then
 	usage
 	exit 1
 fi
 
-<<<<<<< HEAD
-# Check if the file Dockerfile.OS-VER exists
-if [[ ! -f "Dockerfile.$OS_VER" ]]; then
-	echo "Error: Dockerfile.$OS_VER does not exist."
-	echo
-=======
-echo "Check if the file Dockerfile.${1}-${2} exists"
-if [[ ! -f "Dockerfile.$2" ]]; then
-	echo "ERROR: wrong argument."
->>>>>>> 197dcdaa
+echo "Check if the file Dockerfile.${OS__OS_VER} exists"
+if [[ ! -f "Dockerfile.${OS__OS_VER}" ]]; then
+	echo "Error: Dockerfile.${OS__OS_VER} does not exist."
 	usage
 	exit 1
 fi
 
-<<<<<<< HEAD
-# Build a Docker image tagged with ${DOCKERHUB_REPO}:1.9-OS-VER
-docker build -t ${DOCKERHUB_REPO}:1.9-${OS_VER} \
-=======
-echo "Build a Docker image tagged with ${DOCKERHUB_REPO}:1.8-${1}-${2}"
-docker build -t $1:1.8-$2 \
->>>>>>> 197dcdaa
+echo "Build a Docker image tagged with ${DOCKERHUB_REPO}:1.9-${OS__OS_VER}"
+docker build -t ${DOCKERHUB_REPO}:1.9-${OS__OS_VER} \
 	--build-arg http_proxy=$http_proxy \
 	--build-arg https_proxy=$https_proxy \
-	-f Dockerfile.${OS_VER} .+	-f Dockerfile.${OS__OS_VER} .