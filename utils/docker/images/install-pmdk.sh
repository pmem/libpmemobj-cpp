#!/usr/bin/env bash
# SPDX-License-Identifier: BSD-3-Clause
# Copyright 2018-2020, Intel Corporation

#
# install-pmdk.sh - installs libpmem & libpmemobj
#

set -e

PACKAGE_MANAGER=$1

<<<<<<< HEAD
# common: 1.9, 03.07.2020
PMDK_VERSION="1.9"
=======
# tag: 1.8.1, 16.09.2020
PMDK_VERSION="1.8.1"
>>>>>>> c593b235

if [ "${SKIP_PMDK_BUILD}" ]; then
	echo "Variable 'SKIP_PMDK_BUILD' is set; skipping building PMDK"
	exit
fi

git clone https://github.com/pmem/pmdk
cd pmdk
git checkout $PMDK_VERSION

make -j$(nproc) prefix=/opt/pmdk
sudo make install -j$(nproc) prefix=/opt/pmdk

# Do not create nor test any packages if PACKAGE_MANAGER is not set.
[ "$PACKAGE_MANAGER" == "" ] && exit 0

sudo mkdir /opt/pmdk-pkg
make -j$(nproc) BUILD_PACKAGE_CHECK=n "$PACKAGE_MANAGER"

if [ "$PACKAGE_MANAGER" = "dpkg" ]; then
	sudo mv dpkg/*.deb /opt/pmdk-pkg/
elif [ "$PACKAGE_MANAGER" = "rpm" ]; then
	sudo mv rpm/x86_64/*.rpm /opt/pmdk-pkg/
fi

cd ..
rm -rf pmdk<|MERGE_RESOLUTION|>--- conflicted
+++ resolved
@@ -10,13 +10,8 @@
 
 PACKAGE_MANAGER=$1
 
-<<<<<<< HEAD
-# common: 1.9, 03.07.2020
-PMDK_VERSION="1.9"
-=======
-# tag: 1.8.1, 16.09.2020
-PMDK_VERSION="1.8.1"
->>>>>>> c593b235
+# common: 1.9.1, 16.09.2020
+PMDK_VERSION="1.9.1"
 
 if [ "${SKIP_PMDK_BUILD}" ]; then
 	echo "Variable 'SKIP_PMDK_BUILD' is set; skipping building PMDK"
