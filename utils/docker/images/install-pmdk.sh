#!/usr/bin/env bash
# SPDX-License-Identifier: BSD-3-Clause
# Copyright 2018-2021, Intel Corporation

#
# install-pmdk.sh - installs libpmem & libpmemobj
#		and prepares DEB/RPM packages if possible (stored on docker image in /opt/).
#

set -e

<<<<<<< HEAD
=======
PACKAGE_MANAGER=${1}

# master: 1.11.0, 02.07.2021
PMDK_VERSION="8583fcfd68764ac6779e6f93db89b06971b26704"

>>>>>>> 7bbe1d14
if [ "${SKIP_PMDK_BUILD}" ]; then
	echo "Variable 'SKIP_PMDK_BUILD' is set; skipping building PMDK"
	exit
fi

PACKAGE_MANAGER=${1}

# master: Merge pull request #5150 from kilobyte/rpm-no-lto, 16.02.2021
# contains fix for packaging
PMDK_VERSION="7f88d9fae088b81936d2f6d5235169e90e7478c7"

git clone https://github.com/pmem/pmdk
cd pmdk
git checkout ${PMDK_VERSION}

# Don't generate docs, they are reundant for us
make DOC=n -j$(nproc) prefix=/opt/pmdk
sudo make DOC=n install -j$(nproc) prefix=/opt/pmdk

# Do not create nor test any packages if PACKAGE_MANAGER is not set
[[ -z "${PACKAGE_MANAGER}" ]] && exit 0

sudo mkdir /opt/pmdk-pkg
make -j$(nproc) BUILD_PACKAGE_CHECK=n "${PACKAGE_MANAGER}"

if [ "${PACKAGE_MANAGER}" = "dpkg" ]; then
	sudo mv dpkg/*.deb /opt/pmdk-pkg/
elif [ "${PACKAGE_MANAGER}" = "rpm" ]; then
	sudo mv rpm/x86_64/*.rpm /opt/pmdk-pkg/
fi

cd ..
rm -rf pmdk<|MERGE_RESOLUTION|>--- conflicted
+++ resolved
@@ -9,14 +9,6 @@
 
 set -e
 
-<<<<<<< HEAD
-=======
-PACKAGE_MANAGER=${1}
-
-# master: 1.11.0, 02.07.2021
-PMDK_VERSION="8583fcfd68764ac6779e6f93db89b06971b26704"
-
->>>>>>> 7bbe1d14
 if [ "${SKIP_PMDK_BUILD}" ]; then
 	echo "Variable 'SKIP_PMDK_BUILD' is set; skipping building PMDK"
 	exit
@@ -24,9 +16,8 @@
 
 PACKAGE_MANAGER=${1}
 
-# master: Merge pull request #5150 from kilobyte/rpm-no-lto, 16.02.2021
-# contains fix for packaging
-PMDK_VERSION="7f88d9fae088b81936d2f6d5235169e90e7478c7"
+# master: 1.11.0, 02.07.2021
+PMDK_VERSION="8583fcfd68764ac6779e6f93db89b06971b26704"
 
 git clone https://github.com/pmem/pmdk
 cd pmdk
