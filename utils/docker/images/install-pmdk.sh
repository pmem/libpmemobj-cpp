--- conflicted
+++ resolved
@@ -43,12 +43,7 @@
 
 git clone https://github.com/pmem/pmdk
 cd pmdk
-<<<<<<< HEAD
-# stable-1.6: common: fix typo
-git checkout d526eb00eade98ff1caa283751c2d2dc9cf276fb
-=======
 git checkout 1.6.1
->>>>>>> e725ae19
 
 sudo make EXTRA_CFLAGS="-DUSE_COW_ENV" -j2 install prefix=/opt/pmdk
 
