#!/usr/bin/env bash
#
# Copyright 2018, Intel Corporation
#
# Redistribution and use in source and binary forms, with or without
# modification, are permitted provided that the following conditions
# are met:
#
#     * Redistributions of source code must retain the above copyright
#       notice, this list of conditions and the following disclaimer.
#
#     * Redistributions in binary form must reproduce the above copyright
#       notice, this list of conditions and the following disclaimer in
#       the documentation and/or other materials provided with the
#       distribution.
#
#     * Neither the name of the copyright holder nor the names of its
#       contributors may be used to endorse or promote products derived
#       from this software without specific prior written permission.
#
# THIS SOFTWARE IS PROVIDED BY THE COPYRIGHT HOLDERS AND CONTRIBUTORS
# "AS IS" AND ANY EXPRESS OR IMPLIED WARRANTIES, INCLUDING, BUT NOT
# LIMITED TO, THE IMPLIED WARRANTIES OF MERCHANTABILITY AND FITNESS FOR
# A PARTICULAR PURPOSE ARE DISCLAIMED. IN NO EVENT SHALL THE COPYRIGHT
# OWNER OR CONTRIBUTORS BE LIABLE FOR ANY DIRECT, INDIRECT, INCIDENTAL,
# SPECIAL, EXEMPLARY, OR CONSEQUENTIAL DAMAGES (INCLUDING, BUT NOT
# LIMITED TO, PROCUREMENT OF SUBSTITUTE GOODS OR SERVICES; LOSS OF USE,
# DATA, OR PROFITS; OR BUSINESS INTERRUPTION) HOWEVER CAUSED AND ON ANY
# THEORY OF LIABILITY, WHETHER IN CONTRACT, STRICT LIABILITY, OR TORT
# (INCLUDING NEGLIGENCE OR OTHERWISE) ARISING IN ANY WAY OUT OF THE USE
# OF THIS SOFTWARE, EVEN IF ADVISED OF THE POSSIBILITY OF SUCH DAMAGE.

#
# install-pmdk.sh - installs libpmem & libpmemobj
#

set -e

git clone https://github.com/pmem/pmdk
cd pmdk
<<<<<<< HEAD
git checkout 9c85651d287c4d2ac9cc6785c8534e1b0b1c16bd
=======
git checkout 1.5.1
>>>>>>> bf57be05

sudo make EXTRA_CFLAGS="-DUSE_COW_ENV" -j2 install prefix=/opt/pmdk

sudo mkdir /opt/pmdk-pkg

# Download and save pmdk-1.4 packages
if [ "$1" = "dpkg" ]; then
	wget https://github.com/pmem/pmdk/releases/download/1.4/pmdk-1.4-dpkgs.tar.gz
	tar -xzf pmdk-1.4-dpkgs.tar.gz
	sudo mv *.deb /opt/pmdk-pkg/
elif [ "$1" = "rpm" ]; then
	wget https://github.com/pmem/pmdk/releases/download/1.4/pmdk-1.4-rpms.tar.gz
	tar -xzf pmdk-1.4-rpms.tar.gz
	sudo mv x86_64/*.rpm /opt/pmdk-pkg/
fi

cd ..
rm -rf pmdk<|MERGE_RESOLUTION|>--- conflicted
+++ resolved
@@ -38,11 +38,7 @@
 
 git clone https://github.com/pmem/pmdk
 cd pmdk
-<<<<<<< HEAD
-git checkout 9c85651d287c4d2ac9cc6785c8534e1b0b1c16bd
-=======
 git checkout 1.5.1
->>>>>>> bf57be05
 
 sudo make EXTRA_CFLAGS="-DUSE_COW_ENV" -j2 install prefix=/opt/pmdk
 
