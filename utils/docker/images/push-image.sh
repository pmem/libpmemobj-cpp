#!/usr/bin/env bash
# SPDX-License-Identifier: BSD-3-Clause
# Copyright 2016-2020, Intel Corporation

#
# push-image.sh - pushes the Docker image tagged with OS-VER to the Docker Hub.
#
# The script utilizes $DOCKERHUB_USER and $DOCKERHUB_PASSWORD variables to
# log in to the Docker Hub. The variables can be set in the CI's configuration
# for automated builds.
#

set -e

if [[ -z "${OS}" ]]; then
	echo "OS environment variable is not set"
	exit 1
fi

if [[ -z "${OS_VER}" ]]; then
	echo "OS_VER environment variable is not set"
	exit 1
fi

if [[ -z "${DOCKERHUB_REPO}" ]]; then
	echo "DOCKERHUB_REPO environment variable is not set"
	exit 1
fi

TAG="1.10-${OS}-${OS_VER}"

<<<<<<< HEAD
# Check if the image tagged with ${DOCKERHUB_REPO}:1.10-OS-VER exists locally
=======
echo " Check if the image tagged with ${DOCKERHUB_REPO}:${TAG} exists locally"
>>>>>>> 27485374
if [[ ! $(docker images -a | awk -v pattern="^${DOCKERHUB_REPO}:${TAG}\$" \
	'$1":"$2 ~ pattern') ]]
then
	echo "ERROR: Docker image tagged ${DOCKERHUB_REPO}:${TAG} does not exist locally."
	exit 1
fi

echo "Log in to the Docker Hub"
docker login -u="${DOCKERHUB_USER}" -p="${DOCKERHUB_PASSWORD}"

echo "Push the image to the repository"
docker push ${DOCKERHUB_REPO}:${TAG}<|MERGE_RESOLUTION|>--- conflicted
+++ resolved
@@ -29,11 +29,7 @@
 
 TAG="1.10-${OS}-${OS_VER}"
 
-<<<<<<< HEAD
-# Check if the image tagged with ${DOCKERHUB_REPO}:1.10-OS-VER exists locally
-=======
 echo " Check if the image tagged with ${DOCKERHUB_REPO}:${TAG} exists locally"
->>>>>>> 27485374
 if [[ ! $(docker images -a | awk -v pattern="^${DOCKERHUB_REPO}:${TAG}\$" \
 	'$1":"$2 ~ pattern') ]]
 then
