#!/usr/bin/env bash
#
# Copyright 2016-2020, Intel Corporation
#
# Redistribution and use in source and binary forms, with or without
# modification, are permitted provided that the following conditions
# are met:
#
#     * Redistributions of source code must retain the above copyright
#       notice, this list of conditions and the following disclaimer.
#
#     * Redistributions in binary form must reproduce the above copyright
#       notice, this list of conditions and the following disclaimer in
#       the documentation and/or other materials provided with the
#       distribution.
#
#     * Neither the name of the copyright holder nor the names of its
#       contributors may be used to endorse or promote products derived
#       from this software without specific prior written permission.
#
# THIS SOFTWARE IS PROVIDED BY THE COPYRIGHT HOLDERS AND CONTRIBUTORS
# "AS IS" AND ANY EXPRESS OR IMPLIED WARRANTIES, INCLUDING, BUT NOT
# LIMITED TO, THE IMPLIED WARRANTIES OF MERCHANTABILITY AND FITNESS FOR
# A PARTICULAR PURPOSE ARE DISCLAIMED. IN NO EVENT SHALL THE COPYRIGHT
# OWNER OR CONTRIBUTORS BE LIABLE FOR ANY DIRECT, INDIRECT, INCIDENTAL,
# SPECIAL, EXEMPLARY, OR CONSEQUENTIAL DAMAGES (INCLUDING, BUT NOT
# LIMITED TO, PROCUREMENT OF SUBSTITUTE GOODS OR SERVICES; LOSS OF USE,
# DATA, OR PROFITS; OR BUSINESS INTERRUPTION) HOWEVER CAUSED AND ON ANY
# THEORY OF LIABILITY, WHETHER IN CONTRACT, STRICT LIABILITY, OR TORT
# (INCLUDING NEGLIGENCE OR OTHERWISE) ARISING IN ANY WAY OUT OF THE USE
# OF THIS SOFTWARE, EVEN IF ADVISED OF THE POSSIBILITY OF SUCH DAMAGE.

#
# push-image.sh - pushes the Docker image tagged with OS-VER to the Docker Hub.
#
# The script utilizes $DOCKERHUB_USER and $DOCKERHUB_PASSWORD variables to
# log in to the Docker Hub. The variables can be set in the CI's configuration
# for automated builds.
#

set -e

if [[ -z "$OS" ]]; then
	echo "OS environment variable is not set"
	exit 1
fi

if [[ -z "$OS_VER" ]]; then
	echo "OS_VER environment variable is not set"
	exit 1
fi

<<<<<<< HEAD
if [[ -z "${DOCKERHUB_REPO}" ]]; then
	echo "DOCKERHUB_REPO environment variable is not set"
	exit 1
fi

TAG="1.9-${OS}-${OS_VER}"

# Check if the image tagged with ${DOCKERHUB_REPO}:1.9-OS-VER exists locally
if [[ ! $(docker images -a | awk -v pattern="^${DOCKERHUB_REPO}:${TAG}\$" \
=======
OS__OS_VER=${1}
echo "Check if the first argument (OS-VER) is nonempty: \"${OS__OS_VER}\""
if [[ -z "${OS__OS_VER}" ]]; then
	usage
	exit 1
fi

echo "Check if the image tagged with ${DOCKERHUB_REPO}:1.8-${OS__OS_VER} exists locally"
if [[ ! $(docker images -a | awk -v pattern="^${DOCKERHUB_REPO}:1.8-${OS__OS_VER}\$" \
>>>>>>> 197dcdaa
	'$1":"$2 ~ pattern') ]]
then
	echo "ERROR: Docker image tagged ${DOCKERHUB_REPO}:${TAG} does not exists locally."
	exit 1
fi

echo "Log in to the Docker Hub"
docker login -u="$DOCKERHUB_USER" -p="$DOCKERHUB_PASSWORD"

<<<<<<< HEAD
# Push the image to the repository
docker push ${DOCKERHUB_REPO}:${TAG}
=======
echo "Push the image to the repository"
docker push ${DOCKERHUB_REPO}:1.8-${OS__OS_VER}
>>>>>>> 197dcdaa
<|MERGE_RESOLUTION|>--- conflicted
+++ resolved
@@ -40,17 +40,16 @@
 
 set -e
 
-if [[ -z "$OS" ]]; then
+if [[ -z "${OS}" ]]; then
 	echo "OS environment variable is not set"
 	exit 1
 fi
 
-if [[ -z "$OS_VER" ]]; then
+if [[ -z "${OS_VER}" ]]; then
 	echo "OS_VER environment variable is not set"
 	exit 1
 fi
 
-<<<<<<< HEAD
 if [[ -z "${DOCKERHUB_REPO}" ]]; then
 	echo "DOCKERHUB_REPO environment variable is not set"
 	exit 1
@@ -58,32 +57,16 @@
 
 TAG="1.9-${OS}-${OS_VER}"
 
-# Check if the image tagged with ${DOCKERHUB_REPO}:1.9-OS-VER exists locally
+echo " Check if the image tagged with ${DOCKERHUB_REPO}:${TAG} exists locally"
 if [[ ! $(docker images -a | awk -v pattern="^${DOCKERHUB_REPO}:${TAG}\$" \
-=======
-OS__OS_VER=${1}
-echo "Check if the first argument (OS-VER) is nonempty: \"${OS__OS_VER}\""
-if [[ -z "${OS__OS_VER}" ]]; then
-	usage
-	exit 1
-fi
-
-echo "Check if the image tagged with ${DOCKERHUB_REPO}:1.8-${OS__OS_VER} exists locally"
-if [[ ! $(docker images -a | awk -v pattern="^${DOCKERHUB_REPO}:1.8-${OS__OS_VER}\$" \
->>>>>>> 197dcdaa
 	'$1":"$2 ~ pattern') ]]
 then
-	echo "ERROR: Docker image tagged ${DOCKERHUB_REPO}:${TAG} does not exists locally."
+	echo "ERROR: Docker image tagged ${DOCKERHUB_REPO}:${TAG} does not exist locally."
 	exit 1
 fi
 
 echo "Log in to the Docker Hub"
-docker login -u="$DOCKERHUB_USER" -p="$DOCKERHUB_PASSWORD"
+docker login -u="${DOCKERHUB_USER}" -p="${DOCKERHUB_PASSWORD}"
 
-<<<<<<< HEAD
-# Push the image to the repository
-docker push ${DOCKERHUB_REPO}:${TAG}
-=======
 echo "Push the image to the repository"
-docker push ${DOCKERHUB_REPO}:1.8-${OS__OS_VER}
->>>>>>> 197dcdaa
+docker push ${DOCKERHUB_REPO}:${TAG}