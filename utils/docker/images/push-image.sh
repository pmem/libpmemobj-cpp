--- conflicted
+++ resolved
@@ -29,11 +29,7 @@
 
 TAG="1.11-${OS}-${OS_VER}"
 
-<<<<<<< HEAD
-# Check if the image tagged with ${DOCKERHUB_REPO}:${TAG} exists locally
-=======
-echo " Check if the image tagged with ${DOCKERHUB_REPO}:${TAG} exists locally"
->>>>>>> c593b235
+echo "Check if the image tagged with ${DOCKERHUB_REPO}:${TAG} exists locally"
 if [[ ! $(docker images -a | awk -v pattern="^${DOCKERHUB_REPO}:${TAG}\$" \
 	'$1":"$2 ~ pattern') ]]
 then
