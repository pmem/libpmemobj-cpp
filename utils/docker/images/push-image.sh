--- conflicted
+++ resolved
@@ -12,15 +12,6 @@
 
 set -e
 
-<<<<<<< HEAD
-function usage {
-	echo "Usage:"
-	echo "    push-image.sh <OS-VER>"
-	echo "where <OS-VER>, for example, can be 'ubuntu-19.04', provided " \
-		"a Docker image tagged with ${DOCKERHUB_REPO}:1.10-ubuntu-19.04 exists " \
-		"locally."
-}
-=======
 if [[ -z "$OS" ]]; then
 	echo "OS environment variable is not set"
 	exit 1
@@ -30,22 +21,16 @@
 	echo "OS_VER environment variable is not set"
 	exit 1
 fi
->>>>>>> aa724668
 
 if [[ -z "${DOCKERHUB_REPO}" ]]; then
 	echo "DOCKERHUB_REPO environment variable is not set"
 	exit 1
 fi
 
-<<<<<<< HEAD
+TAG="1.10-${OS}-${OS_VER}"
+
 # Check if the image tagged with ${DOCKERHUB_REPO}:1.10-OS-VER exists locally
-if [[ ! $(docker images -a | awk -v pattern="^${DOCKERHUB_REPO}:1.10-$1\$" \
-=======
-TAG="1.9-${OS}-${OS_VER}"
-
-# Check if the image tagged with ${DOCKERHUB_REPO}:1.9-OS-VER exists locally
 if [[ ! $(docker images -a | awk -v pattern="^${DOCKERHUB_REPO}:${TAG}\$" \
->>>>>>> aa724668
 	'$1":"$2 ~ pattern') ]]
 then
 	echo "ERROR: Docker image tagged ${DOCKERHUB_REPO}:${TAG} does not exists locally."
@@ -56,8 +41,4 @@
 docker login -u="$DOCKERHUB_USER" -p="$DOCKERHUB_PASSWORD"
 
 # Push the image to the repository
-<<<<<<< HEAD
-docker push ${DOCKERHUB_REPO}:1.10-$1
-=======
-docker push ${DOCKERHUB_REPO}:${TAG}
->>>>>>> aa724668
+docker push ${DOCKERHUB_REPO}:${TAG}