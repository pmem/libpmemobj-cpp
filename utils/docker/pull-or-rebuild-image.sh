--- conflicted
+++ resolved
@@ -79,8 +79,6 @@
 	exit 1
 fi
 
-<<<<<<< HEAD
-=======
 # Path to directory with Dockerfiles and image building scripts
 images_dir_name=images
 base_dir=utils/docker/$images_dir_name
@@ -88,31 +86,11 @@
 # If "rebuild" param is passed to the script, force rebuild
 if [[ "${1}" == "rebuild" ]]; then
 	pushd ${images_dir_name}
-	./build-image.sh ${DOCKERHUB_REPO} ${OS}-${OS_VER}
+	./build-image.sh ${OS}-${OS_VER}
 	popd
 	exit 0
 fi
 
-# TRAVIS_COMMIT_RANGE is usually invalid for force pushes - fix it when used
-# with non-upstream repository
-if [ -n "$TRAVIS_COMMIT_RANGE" -a "$TRAVIS_REPO_SLUG" != "${GITHUB_REPO}" ]; then
-	if ! git rev-list $TRAVIS_COMMIT_RANGE; then
-		# get commit id of the last merge
-		LAST_MERGE=$(git log --merges --pretty=%H -1)
-		if [ "$LAST_MERGE" == "" ]; then
-			# possible in case of shallow clones
-			TRAVIS_COMMIT_RANGE=""
-		else
-			TRAVIS_COMMIT_RANGE="$LAST_MERGE..HEAD"
-			# make sure it works now
-			if ! git rev-list $TRAVIS_COMMIT_RANGE; then
-				TRAVIS_COMMIT_RANGE=""
-			fi
-		fi
-	fi
-fi
-
->>>>>>> 31b402d6
 # Find all the commits for the current build
 if [ -n "$CI_COMMIT_RANGE" ]; then
 	commits=$(git rev-list $CI_COMMIT_RANGE)
@@ -137,7 +115,7 @@
 	then
 		# Rebuild Docker image for the current OS version
 		echo "Rebuilding the Docker image for the Dockerfile.$OS-$OS_VER"
-		pushd $images_dir_name
+		pushd ${images_dir_name}
 		./build-image.sh ${OS}-${OS_VER}
 		popd
 
