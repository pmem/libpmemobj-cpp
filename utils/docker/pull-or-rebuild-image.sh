#!/usr/bin/env bash
#
# Copyright 2016-2020, Intel Corporation
#
# Redistribution and use in source and binary forms, with or without
# modification, are permitted provided that the following conditions
# are met:
#
#     * Redistributions of source code must retain the above copyright
#       notice, this list of conditions and the following disclaimer.
#
#     * Redistributions in binary form must reproduce the above copyright
#       notice, this list of conditions and the following disclaimer in
#       the documentation and/or other materials provided with the
#       distribution.
#
#     * Neither the name of the copyright holder nor the names of its
#       contributors may be used to endorse or promote products derived
#       from this software without specific prior written permission.
#
# THIS SOFTWARE IS PROVIDED BY THE COPYRIGHT HOLDERS AND CONTRIBUTORS
# "AS IS" AND ANY EXPRESS OR IMPLIED WARRANTIES, INCLUDING, BUT NOT
# LIMITED TO, THE IMPLIED WARRANTIES OF MERCHANTABILITY AND FITNESS FOR
# A PARTICULAR PURPOSE ARE DISCLAIMED. IN NO EVENT SHALL THE COPYRIGHT
# OWNER OR CONTRIBUTORS BE LIABLE FOR ANY DIRECT, INDIRECT, INCIDENTAL,
# SPECIAL, EXEMPLARY, OR CONSEQUENTIAL DAMAGES (INCLUDING, BUT NOT
# LIMITED TO, PROCUREMENT OF SUBSTITUTE GOODS OR SERVICES; LOSS OF USE,
# DATA, OR PROFITS; OR BUSINESS INTERRUPTION) HOWEVER CAUSED AND ON ANY
# THEORY OF LIABILITY, WHETHER IN CONTRACT, STRICT LIABILITY, OR TORT
# (INCLUDING NEGLIGENCE OR OTHERWISE) ARISING IN ANY WAY OUT OF THE USE
# OF THIS SOFTWARE, EVEN IF ADVISED OF THE POSSIBILITY OF SUCH DAMAGE.

#
# pull-or-rebuild-image.sh - rebuilds the Docker image used in the
#                            current Travis build if necessary.
#
# The script rebuilds the Docker image if:
# 1. the Dockerfile for the current OS version (Dockerfile.${OS}-${OS_VER})
#    or any .sh script in the Dockerfiles directory were modified and committed, or
# 2. "rebuild" param was passed as a first argument to this script.
#
# If the Travis build is not of the "pull_request" type (i.e. in case of
# merge after pull_request) and it succeed, the Docker image should be pushed
# to the Docker Hub repository. An empty file is created to signal that to
# further scripts.
#
# If the Docker image does not have to be rebuilt, it will be pulled from
# the Docker Hub.
#

set -e

if [[ "$TRAVIS_EVENT_TYPE" != "cron" && "$TRAVIS_BRANCH" != "coverity_scan" \
	&& "$TYPE" == "coverity" ]]; then
	echo "INFO: Skip Coverity scan job if build is triggered neither by " \
		"'cron' nor by a push to 'coverity_scan' branch"
	exit 0
fi

if [[ ( "$TRAVIS_EVENT_TYPE" == "cron" || "$TRAVIS_BRANCH" == "coverity_scan" )\
	&& "$TYPE" != "coverity" ]]; then
	echo "INFO: Skip regular jobs if build is triggered either by 'cron'" \
		" or by a push to 'coverity_scan' branch"
	exit 0
fi

if [[ -z "$OS" || -z "$OS_VER" ]]; then
	echo "ERROR: The variables OS and OS_VER have to be set properly " \
             "(e.g. OS=ubuntu, OS_VER=19.04)."
	exit 1
fi

if [[ -z "$HOST_WORKDIR" ]]; then
	echo "ERROR: The variable HOST_WORKDIR has to contain a path to " \
		"the root of this project on the host machine"
	exit 1
fi

<<<<<<< HEAD
# TRAVIS_COMMIT_RANGE is usually invalid for force pushes - fix it when used
# with non-upstream repository
if [ -n "$TRAVIS_COMMIT_RANGE" -a "$TRAVIS_REPO_SLUG" != "$GITHUB_REPO" ]; then
=======
# Path to directory with Dockerfiles and image building scripts
images_dir_name=images
base_dir=utils/docker/$images_dir_name

# If "rebuild" param is passed to the script, force rebuild
if [[ "${1}" == "rebuild" ]]; then
	pushd ${images_dir_name}
	./build-image.sh ${DOCKERHUB_REPO} ${OS}-${OS_VER}
	popd
	exit 0
fi

# TRAVIS_COMMIT_RANGE is usually invalid for force pushes - ignore such values
# when used with non-upstream repository
if [ -n "$TRAVIS_COMMIT_RANGE" -a $TRAVIS_REPO_SLUG != "${GITHUB_REPO}" ]; then
>>>>>>> 3a03019f
	if ! git rev-list $TRAVIS_COMMIT_RANGE; then
		# get commit id of the last merge
		LAST_MERGE=$(git log --merges --pretty=%H -1)
		if [ "$LAST_MERGE" == "" ]; then
			# possible in case of shallow clones
			TRAVIS_COMMIT_RANGE=""
		else
			TRAVIS_COMMIT_RANGE="$LAST_MERGE..HEAD"
			# make sure it works now
			if ! git rev-list $TRAVIS_COMMIT_RANGE; then
				TRAVIS_COMMIT_RANGE=""
			fi
		fi
	fi
fi

# Find all the commits for the current build
if [[ -n "$TRAVIS_COMMIT_RANGE" ]]; then
	# $TRAVIS_COMMIT_RANGE contains "..." instead of ".."
	# https://github.com/travis-ci/travis-ci/issues/4596
	PR_COMMIT_RANGE="${TRAVIS_COMMIT_RANGE/.../..}"

	commits=$(git rev-list $PR_COMMIT_RANGE)
else
	commits=$TRAVIS_COMMIT
fi
echo "Commits in the commit range:"
for commit in $commits; do echo $commit; done

# Get the list of files modified by the commits
files=$(for commit in $commits; do git diff-tree --no-commit-id --name-only \
	-r $commit; done | sort -u)
echo "Files modified within the commit range:"
for file in $files; do echo $file; done

# Check if committed file modifications require the Docker image to be rebuilt
for file in $files; do
	# Check if modified files are relevant to the current build
	if [[ $file =~ ^($base_dir)\/Dockerfile\.($OS)-($OS_VER)$ ]] \
		|| [[ $file =~ ^($base_dir)\/.*\.sh$ ]]
	then
		# Rebuild Docker image for the current OS version
		echo "Rebuilding the Docker image for the Dockerfile.$OS-$OS_VER"
		pushd $images_dir_name
		./build-image.sh ${DOCKERHUB_REPO} ${OS}-${OS_VER}
		popd

		# Check if the image has to be pushed to Docker Hub
		# (i.e. the build is triggered by commits to the ${GITHUB_REPO}
		# repository's master branch, and the Travis build is not
		# of the "pull_request" type). In that case, create the empty
		# file.
		if [[ "${TRAVIS_REPO_SLUG}" == "${GITHUB_REPO}" \
			&& ($TRAVIS_BRANCH == stable-* || $TRAVIS_BRANCH == master) \
			&& $TRAVIS_EVENT_TYPE != "pull_request"
			&& $PUSH_IMAGE == "1" ]]
		then
			echo "The image will be pushed to Docker Hub"
			touch push_image_to_repo_flag
		else
			echo "Skip pushing the image to Docker Hub"
		fi

		if [[ $PUSH_IMAGE == "1" ]]
		then
			echo "Skip build package check if image has to be pushed"
			touch skip_build_package_check
		fi
		exit 0
	fi
done

# Getting here means rebuilding the Docker image is not required.
# Pull the image from Docker Hub.
docker pull ${DOCKERHUB_REPO}:1.8-${OS}-${OS_VER}<|MERGE_RESOLUTION|>--- conflicted
+++ resolved
@@ -1,6 +1,6 @@
 #!/usr/bin/env bash
 #
-# Copyright 2016-2020, Intel Corporation
+# Copyright 2016-2021, Intel Corporation
 #
 # Redistribution and use in source and binary forms, with or without
 # modification, are permitted provided that the following conditions
@@ -76,11 +76,6 @@
 	exit 1
 fi
 
-<<<<<<< HEAD
-# TRAVIS_COMMIT_RANGE is usually invalid for force pushes - fix it when used
-# with non-upstream repository
-if [ -n "$TRAVIS_COMMIT_RANGE" -a "$TRAVIS_REPO_SLUG" != "$GITHUB_REPO" ]; then
-=======
 # Path to directory with Dockerfiles and image building scripts
 images_dir_name=images
 base_dir=utils/docker/$images_dir_name
@@ -93,10 +88,9 @@
 	exit 0
 fi
 
-# TRAVIS_COMMIT_RANGE is usually invalid for force pushes - ignore such values
-# when used with non-upstream repository
-if [ -n "$TRAVIS_COMMIT_RANGE" -a $TRAVIS_REPO_SLUG != "${GITHUB_REPO}" ]; then
->>>>>>> 3a03019f
+# TRAVIS_COMMIT_RANGE is usually invalid for force pushes - fix it when used
+# with non-upstream repository
+if [ -n "$TRAVIS_COMMIT_RANGE" -a "$TRAVIS_REPO_SLUG" != "${GITHUB_REPO}" ]; then
 	if ! git rev-list $TRAVIS_COMMIT_RANGE; then
 		# get commit id of the last merge
 		LAST_MERGE=$(git log --merges --pretty=%H -1)
