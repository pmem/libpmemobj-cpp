#!/usr/bin/env bash
#
# Copyright 2016-2019, Intel Corporation
#
# Redistribution and use in source and binary forms, with or without
# modification, are permitted provided that the following conditions
# are met:
#
#     * Redistributions of source code must retain the above copyright
#       notice, this list of conditions and the following disclaimer.
#
#     * Redistributions in binary form must reproduce the above copyright
#       notice, this list of conditions and the following disclaimer in
#       the documentation and/or other materials provided with the
#       distribution.
#
#     * Neither the name of the copyright holder nor the names of its
#       contributors may be used to endorse or promote products derived
#       from this software without specific prior written permission.
#
# THIS SOFTWARE IS PROVIDED BY THE COPYRIGHT HOLDERS AND CONTRIBUTORS
# "AS IS" AND ANY EXPRESS OR IMPLIED WARRANTIES, INCLUDING, BUT NOT
# LIMITED TO, THE IMPLIED WARRANTIES OF MERCHANTABILITY AND FITNESS FOR
# A PARTICULAR PURPOSE ARE DISCLAIMED. IN NO EVENT SHALL THE COPYRIGHT
# OWNER OR CONTRIBUTORS BE LIABLE FOR ANY DIRECT, INDIRECT, INCIDENTAL,
# SPECIAL, EXEMPLARY, OR CONSEQUENTIAL DAMAGES (INCLUDING, BUT NOT
# LIMITED TO, PROCUREMENT OF SUBSTITUTE GOODS OR SERVICES; LOSS OF USE,
# DATA, OR PROFITS; OR BUSINESS INTERRUPTION) HOWEVER CAUSED AND ON ANY
# THEORY OF LIABILITY, WHETHER IN CONTRACT, STRICT LIABILITY, OR TORT
# (INCLUDING NEGLIGENCE OR OTHERWISE) ARISING IN ANY WAY OUT OF THE USE
# OF THIS SOFTWARE, EVEN IF ADVISED OF THE POSSIBILITY OF SUCH DAMAGE.

#
# run-build.sh - is called inside a Docker container; prepares the environment
#                and starts a build of libpmemobj-cpp.
#

set -e

CHECK_CPP_STYLE=${CHECK_CPP_STYLE:-ON}
TESTS_LONG=${TESTS_LONG:-OFF}

export PMREORDER_STACKTRACE_DEPTH=20

./prepare-for-build.sh

function cleanup() {
	find . -name ".coverage" -exec rm {} \;
	find . -name "coverage.xml" -exec rm {} \;
	find . -name "*.gcov" -exec rm {} \;
	find . -name "*.gcda" -exec rm {} \;
}

function upload_codecov() {
	clang_used=$(cmake -LA -N . | grep CMAKE_CXX_COMPILER | grep clang | wc -c)

	if [[ $clang_used > 0 ]]; then
		gcovexe="llvm-cov gcov"
	else
		gcovexe="gcov"
	fi

	# the output is redundant in this case, i.e. we rely on parsed report from codecov on github
	bash <(curl -s https://codecov.io/bash) -c -F $1 -x "$gcovexe" > /dev/null
	cleanup
}

function compile_example_standalone() {
	rm -rf /tmp/build_example
	mkdir /tmp/build_example
	cd /tmp/build_example

	cmake $WORKDIR/examples/$1

	# exit on error
	if [[ $? != 0 ]]; then
		cd -
		return 1
	fi

	make -j$(nproc)
	cd -
}

function sudo_password() {
	echo $USERPASS | sudo -Sk $*
}

sudo_password mkdir /mnt/pmem
sudo_password chmod 0777 /mnt/pmem
sudo_password mount -o size=2G -t tmpfs none /mnt/pmem

cd $WORKDIR
INSTALL_DIR=/tmp/libpmemobj-cpp

mkdir $INSTALL_DIR

###############################################################################
# BUILD tests_clang_debug_cpp17 llvm
###############################################################################
function tests_clang_debug_cpp17_no_valgrind() {
	printf "\n$(tput setaf 1)$(tput setab 7)BUILD ${FUNCNAME[0]} START$(tput sgr 0)\n"
	mkdir build
	cd build

	PKG_CONFIG_PATH=/opt/pmdk/lib/pkgconfig/ \
	CC=clang CXX=clang++ \
	cmake .. -DDEVELOPER_MODE=1 \
		-DCHECK_CPP_STYLE=${CHECK_CPP_STYLE} \
		-DCMAKE_BUILD_TYPE=Debug \
		-DCMAKE_INSTALL_PREFIX=$INSTALL_DIR \
		-DTRACE_TESTS=1 \
		-DCOVERAGE=$COVERAGE \
		-DCXX_STANDARD=17 \
		-DTESTS_USE_VALGRIND=0 \
		-DTESTS_LONG=${TESTS_LONG} \
		-DTEST_DIR=/mnt/pmem \
		-DTESTS_USE_FORCED_PMEM=1

	make -j$(nproc)
	ctest --output-on-failure -E "_pmreorder"  --timeout 540
	if [ "$COVERAGE" == "1" ]; then
		upload_codecov tests_clang_debug_cpp17
	fi

	cd ..
	rm -r build
	printf "$(tput setaf 1)$(tput setab 7)BUILD ${FUNCNAME[0]} END$(tput sgr 0)\n\n"
}
###############################################################################
# BUILD tests_gcc_debug
###############################################################################
function build_gcc_debug() {
	mkdir build
	cd build

	PKG_CONFIG_PATH=/opt/pmdk/lib/pkgconfig/ \
	CC=gcc CXX=g++ \
	cmake .. -DDEVELOPER_MODE=1 \
		-DCHECK_CPP_STYLE=${CHECK_CPP_STYLE} \
		-DCMAKE_BUILD_TYPE=Debug \
		-DCMAKE_INSTALL_PREFIX=$INSTALL_DIR \
		-DTRACE_TESTS=1 \
		-DCOVERAGE=$COVERAGE \
		-DTESTS_USE_VALGRIND=1 \
		-DTESTS_LONG=${TESTS_LONG} \
		-DTEST_DIR=/mnt/pmem \
		-DTESTS_USE_FORCED_PMEM=1 \
		-DTESTS_CONCURRENT_HASH_MAP_DRD_HELGRIND=1

	make -j$(nproc)
}

###############################################################################
# BUILD tests_gcc_debug_no_valgrind
###############################################################################
function tests_gcc_debug_no_valgrind() {
	printf "\n$(tput setaf 1)$(tput setab 7)BUILD ${FUNCNAME[0]} START$(tput sgr 0)\n"
	build_gcc_debug
	ctest -E "_memcheck|_drd|_helgrind|_pmemcheck|_pmreorder" --timeout 540 --output-on-failure
	if [ "$COVERAGE" == "1" ]; then
		upload_codecov tests_gcc_debug
	fi
	cd ..
	rm -r build
	printf "$(tput setaf 1)$(tput setab 7)BUILD ${FUNCNAME[0]} END$(tput sgr 0)\n\n"
}

###############################################################################
# BUILD tests_gcc_debug_valgrind_memcheck_drd
###############################################################################
function tests_gcc_debug_valgrind_memcheck_drd() {
	printf "\n$(tput setaf 1)$(tput setab 7)BUILD ${FUNCNAME[0]} START$(tput sgr 0)\n"
	build_gcc_debug
	ctest -R "_memcheck|_drd" --timeout 700 --output-on-failure
	cd ..
	rm -r build
	printf "$(tput setaf 1)$(tput setab 7)BUILD ${FUNCNAME[0]} END$(tput sgr 0)\n\n"
}

###############################################################################
# BUILD tests_gcc_debug_valgrind_other
###############################################################################
function tests_gcc_debug_valgrind_other() {
	printf "\n$(tput setaf 1)$(tput setab 7)BUILD ${FUNCNAME[0]} START$(tput sgr 0)\n"
	build_gcc_debug
	ctest -E "_none|_memcheck|_drd" --timeout 540 --output-on-failure
	ctest -R "_pmreorder" --timeout 540 --output-on-failure
	cd ..
	rm -r build
	printf "$(tput setaf 1)$(tput setab 7)BUILD ${FUNCNAME[0]} END$(tput sgr 0)\n\n"
}

###############################################################################
# BUILD tests_gcc_release_cpp17_no_valgrind
###############################################################################
function tests_gcc_release_cpp17_no_valgrind() {
	printf "\n$(tput setaf 1)$(tput setab 7)BUILD ${FUNCNAME[0]} START$(tput sgr 0)\n"
	# It is a test of the build system: move valgrind to other location and build with
	# TESTS_USE_VALGRIND=1. Expected behaviour is to get tests with suffix
	# _SKIPPED_BECAUSE_OF_MISSING_VALGRIND
	VALGRIND_PC_PATH=$(find /usr -name "valgrind.pc" 2>/dev/null || true)
	[ "$VALGRIND_PC_PATH" == "" ] && echo "Error: cannot find 'valgrind.pc' file" && exit 1
	sudo_password mv $VALGRIND_PC_PATH tmp_valgrind_pc
	mkdir build
	cd build

	PKG_CONFIG_PATH=/opt/pmdk/lib/pkgconfig/ \
	CC=gcc CXX=g++ \
	cmake .. -DDEVELOPER_MODE=1 \
		-DCHECK_CPP_STYLE=${CHECK_CPP_STYLE} \
		-DCMAKE_BUILD_TYPE=Release \
		-DCMAKE_INSTALL_PREFIX=$INSTALL_DIR \
		-DTRACE_TESTS=1 \
		-DCOVERAGE=$COVERAGE \
		-DCXX_STANDARD=17 \
		-DTESTS_USE_VALGRIND=1 \
		-DTESTS_LONG=${TESTS_LONG} \
		-DTEST_DIR=/mnt/pmem \
		-DBUILD_EXAMPLES=0 \
		-DTESTS_USE_FORCED_PMEM=1

	make -j$(nproc)
	ctest --output-on-failure --timeout 540
	if [ "$COVERAGE" == "1" ]; then
		upload_codecov tests_gcc_release_cpp17_no_valgrind
	fi

	cd ..
	rm -r build
	#Recover valgrind
	sudo_password mv tmp_valgrind_pc $VALGRIND_PC_PATH
	printf "$(tput setaf 1)$(tput setab 7)BUILD ${FUNCNAME[0]} END$(tput sgr 0)\n\n"
}
###############################################################################
# BUILD tests_package
###############################################################################
<<<<<<< HEAD
printf "\n$(tput setaf 1)$(tput setab 7)BUILD tests_package START$(tput sgr 0)\n"
mkdir build
cd build

if [ $PACKAGE_MANAGER = "deb" ]; then
	sudo_password dpkg -i /opt/pmdk-pkg/libpmem_*.deb /opt/pmdk-pkg/libpmem-dev_*.deb
	sudo_password dpkg -i /opt/pmdk-pkg/libpmemobj_*.deb /opt/pmdk-pkg/libpmemobj-dev_*.deb
elif [ $PACKAGE_MANAGER = "rpm" ]; then
	sudo_password rpm -i /opt/pmdk-pkg/pmdk-debuginfo-*.rpm
	sudo_password rpm -i /opt/pmdk-pkg/libpmem-*.rpm
	sudo_password rpm -i /opt/pmdk-pkg/libpmemobj-*.rpm
fi
=======
function tests_package() {
	printf "\n$(tput setaf 1)$(tput setab 7)BUILD ${FUNCNAME[0]} START$(tput sgr 0)\n"
	mkdir build
	cd build

	if [ $PACKAGE_MANAGER = "deb" ]; then
		sudo_password dpkg -i /opt/pmdk-pkg/libpmem_*.deb /opt/pmdk-pkg/libpmem-dev_*.deb
		sudo_password dpkg -i /opt/pmdk-pkg/libpmemobj_*.deb /opt/pmdk-pkg/libpmemobj-dev_*.deb
	elif [ $PACKAGE_MANAGER = "rpm" ]; then
		sudo_password rpm -i /opt/pmdk-pkg/libpmem*.rpm /opt/pmdk-pkg/pmdk-debuginfo-*.rpm
	fi
>>>>>>> b31f6382

	CC=gcc CXX=g++ \
	cmake .. -DCMAKE_INSTALL_PREFIX=/usr \
		-DTESTS_USE_VALGRIND=0 \
		-DTESTS_LONG=OFF \
		-DBUILD_EXAMPLES=0 \
		-DCPACK_GENERATOR=$PACKAGE_MANAGER \
		-DTESTS_USE_FORCED_PMEM=1

	make -j$(nproc)
	ctest --output-on-failure --timeout 540

	make -j$(nproc) package

	# Make sure there is no libpmemobj++ currently installed
	echo "---------------------------- Error expected! ------------------------------"
	compile_example_standalone map_cli && exit 1
	echo "---------------------------------------------------------------------------"

	if [ $PACKAGE_MANAGER = "deb" ]; then
		sudo_password dpkg -i libpmemobj++*.deb
	elif [ $PACKAGE_MANAGER = "rpm" ]; then
		sudo_password rpm -i libpmemobj++*.rpm
	fi

	cd ..
	rm -rf build

	# Verify installed package
	compile_example_standalone map_cli

	# Remove pkg-config and force cmake to use find_package while compiling example
	if [ $PACKAGE_MANAGER = "deb" ]; then
		sudo_password dpkg -r --force-all pkg-config
	elif [ $PACKAGE_MANAGER = "rpm" ]; then
		# most rpm based OSes use the 'pkgconf' name, only openSUSE uses 'pkg-config'
		sudo_password rpm -e --nodeps pkgconf || sudo_password rpm -e --nodeps pkg-config
	fi

	# Verify installed package using find_package
	compile_example_standalone map_cli

	printf "$(tput setaf 1)$(tput setab 7)BUILD ${FUNCNAME[0]} END$(tput sgr 0)\n\n"
}

###############################################################################
# BUILD test findLIBPMEMOBJ.cmake
###############################################################################
function tests_findLIBPMEMOBJ_cmake()
{
	printf "\n$(tput setaf 1)$(tput setab 7)BUILD ${FUNCNAME[0]} START$(tput sgr 0)\n"
	mkdir build
	cd build

	CC=gcc CXX=g++ \
	cmake .. -DCMAKE_BUILD_TYPE=Release \
		-DCMAKE_INSTALL_PREFIX=$INSTALL_DIR \
		-DTESTS_LONG=OFF \
		-DTRACE_TESTS=1 \
		-DBUILD_EXAMPLES=0 \
		-DCOVERAGE=$COVERAGE \
		-DCXX_STANDARD=17 \
		-DTESTS_USE_FORCED_PMEM=1

	make -j$(nproc)

	cd ..
	rm -r build
	printf "$(tput setaf 1)$(tput setab 7)BUILD ${FUNCNAME[0]} END$(tput sgr 0)\n\n"
}

#Run build steps passed as script arguments
build_steps=$@
for build in $build_steps
do
	$build
done

rm -r $INSTALL_DIR

# Trigger auto doc update on master
if [[ "$AUTO_DOC_UPDATE" == "1" ]]; then
	echo "Running auto doc update"

	mkdir doc_update
	cd doc_update

	$SCRIPTSDIR/run-doc-update.sh

	cd ..
	rm -rf doc_update
fi
<|MERGE_RESOLUTION|>--- conflicted
+++ resolved
@@ -235,20 +235,6 @@
 ###############################################################################
 # BUILD tests_package
 ###############################################################################
-<<<<<<< HEAD
-printf "\n$(tput setaf 1)$(tput setab 7)BUILD tests_package START$(tput sgr 0)\n"
-mkdir build
-cd build
-
-if [ $PACKAGE_MANAGER = "deb" ]; then
-	sudo_password dpkg -i /opt/pmdk-pkg/libpmem_*.deb /opt/pmdk-pkg/libpmem-dev_*.deb
-	sudo_password dpkg -i /opt/pmdk-pkg/libpmemobj_*.deb /opt/pmdk-pkg/libpmemobj-dev_*.deb
-elif [ $PACKAGE_MANAGER = "rpm" ]; then
-	sudo_password rpm -i /opt/pmdk-pkg/pmdk-debuginfo-*.rpm
-	sudo_password rpm -i /opt/pmdk-pkg/libpmem-*.rpm
-	sudo_password rpm -i /opt/pmdk-pkg/libpmemobj-*.rpm
-fi
-=======
 function tests_package() {
 	printf "\n$(tput setaf 1)$(tput setab 7)BUILD ${FUNCNAME[0]} START$(tput sgr 0)\n"
 	mkdir build
@@ -258,9 +244,9 @@
 		sudo_password dpkg -i /opt/pmdk-pkg/libpmem_*.deb /opt/pmdk-pkg/libpmem-dev_*.deb
 		sudo_password dpkg -i /opt/pmdk-pkg/libpmemobj_*.deb /opt/pmdk-pkg/libpmemobj-dev_*.deb
 	elif [ $PACKAGE_MANAGER = "rpm" ]; then
+		sudo_password rpm -i /opt/pmdk-pkg/pmdk-debuginfo-*.rpm
 		sudo_password rpm -i /opt/pmdk-pkg/libpmem*.rpm /opt/pmdk-pkg/pmdk-debuginfo-*.rpm
 	fi
->>>>>>> b31f6382
 
 	CC=gcc CXX=g++ \
 	cmake .. -DCMAKE_INSTALL_PREFIX=/usr \
