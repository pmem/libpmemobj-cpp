--- conflicted
+++ resolved
@@ -10,36 +10,6 @@
 
 set -e
 
-source `dirname $0`/valid-branches.sh
-
-<<<<<<< HEAD
-BOT_NAME=${DOC_UPDATE_BOT_NAME:-"pmem-bot"}
-DOC_REPO_OWNER="${DOC_REPO_OWNER:-"pmem"}"
-REPO_NAME="libpmemobj-cpp"
-ARTIFACTS_DIR=$(mktemp -d -t ARTIFACTS-XXX)
-
-ORIGIN="https://${DOC_UPDATE_GITHUB_TOKEN}@github.com/${BOT_NAME}/${REPO_NAME}"
-UPSTREAM="https://github.com/${DOC_REPO_OWNER}/${REPO_NAME}"
-# master or stable-* branch
-TARGET_BRANCH=${CI_BRANCH}
-VERSION=${TARGET_BRANCHES[$TARGET_BRANCH]}
-export GITHUB_TOKEN=${DOC_UPDATE_GITHUB_TOKEN}
-
-if [ -z $VERSION ]; then
-	echo "Target location for branch ${TARGET_BRANCH} is not defined."
-	exit 1
-fi
-REPO_DIR=$(mktemp -d -t libpmemobjcpp-XXX)
-pushd ${REPO_DIR}
-# Clone repo
-git clone ${ORIGIN} ${REPO_DIR}
-cd ${REPO_DIR}
-git remote add upstream ${UPSTREAM}
-
-git config --local user.name ${BOT_NAME}
-git config --local user.email "${BOT_NAME}@intel.com"
-hub config --global hub.protocol https
-=======
 if [[ -z "${DOC_UPDATE_GITHUB_TOKEN}" ]]; then
 	echo "To build documentation and upload it as a Github pull request, variable " \
 		"'DOC_UPDATE_GITHUB_TOKEN' has to be provided."
@@ -65,33 +35,10 @@
 else
 	DOCS_TARGET_DIR=${CI_BRANCH}
 fi
->>>>>>> db969324
 
 ORIGIN="https://${GITHUB_TOKEN}@github.com/${BOT_NAME}/${DOC_REPO_NAME}"
 UPSTREAM="https://github.com/${DOC_REPO_OWNER}/${DOC_REPO_NAME}"
 
-<<<<<<< HEAD
-# Build docs
-mkdir -p ${REPO_DIR}/build
-cd ${REPO_DIR}/build
-
-cmake .. -DBUILD_TESTS=OFF -DBUILD_EXAMPLES=OFF -DBUILD_BENCHMARKS=OFF
-make -j$(nproc) doc
-cp -r ${REPO_DIR}/build/doc/cpp_html ${ARTIFACTS_DIR}/
-
-cd ${REPO_DIR}
-
-# Checkout gh-pages and copy docs
-GH_PAGES_NAME="gh-pages-for-${TARGET_BRANCH}"
-git checkout -B ${GH_PAGES_NAME} upstream/gh-pages
-git clean -dfx
-
-# Clean old content, since some files might have been deleted
-rm -rf ./${VERSION}
-mkdir -p ./${VERSION}/doxygen/
-
-cp -fr ${ARTIFACTS_DIR}/cpp_html/* ./${VERSION}/doxygen/
-=======
 echo "Build docs"
 pushd ${WORKDIR}
 mkdir -p build
@@ -125,28 +72,18 @@
 
 echo "Copy all content"
 cp -r ${ARTIFACTS_DIR}/cpp_html/* ${DOCS_CONTENT_DIR}/doxygen/
->>>>>>> db969324
 
 echo "Add and push changes"
 # git commit command may fail if there is nothing to commit.
 # In that case we want to force push anyway (there might be open pull request with
 # changes which were reverted).
 git add -A
-<<<<<<< HEAD
-git commit -m "doc: automatic gh-pages docs update" && true
-git push -f ${ORIGIN} ${GH_PAGES_NAME}
-=======
 git commit -m "libpmemobj-cpp: automatic docs update for '${CI_BRANCH}'" && true
 git push -f ${ORIGIN} ${DOCS_BRANCH_NAME}
->>>>>>> db969324
 
 echo "Make a Pull Request"
 # When there is already an open PR or there are no changes an error is thrown, which we ignore.
-<<<<<<< HEAD
-hub pull-request -f -b ${DOC_REPO_OWNER}:gh-pages -h ${BOT_NAME}:${GH_PAGES_NAME} -m "doc: automatic gh-pages docs update" && true
-=======
 hub pull-request -f -b ${DOC_REPO_OWNER}:main -h ${BOT_NAME}:${DOCS_BRANCH_NAME} \
 	-m "libpmemobj-cpp: automatic docs update for '${CI_BRANCH}'" && true
->>>>>>> db969324
 
 popd